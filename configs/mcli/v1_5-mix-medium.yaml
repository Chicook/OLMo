--- conflicted
+++ resolved
@@ -15,10 +15,7 @@
 
   export OMP_NUM_THREADS=8
   export LOG_FILTER_TYPE=local_rank0_only
-<<<<<<< HEAD
-=======
   export OLMO_NO_SSL=1  # we get SSLErrors all the time on this cluster
->>>>>>> fddded56
   #export PYTORCH_CUDA_ALLOC_CONF=max_split_size_mb:128
 
   cd LLM
