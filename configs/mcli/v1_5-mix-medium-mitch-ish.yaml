run_name: v1-5-mix-medium-mitch-ish  # can't have "_" or "." here
image: mosaicml/pytorch:2.0.1_cu118-python3.10-ubuntu20.04
gpu_num: 216
cluster: r12z3
gpu_type: a100_40gb
integrations:
  - integration_type: git_repo
    git_repo: allenai/LLM
<<<<<<< HEAD
    git_branch: mitchish
=======
    # git_branch: mitchish
    git_commit: 148ca062e7f1f7667d7fc0f4346e97467e66ce87
>>>>>>> 5a735dd2
    pip_install: -e .
    ssh_clone: true
command: |-
  pip freeze
  mkdir -p /root/.cache/torch/

  export OMP_NUM_THREADS=8
  export LOG_FILTER_TYPE=local_rank0_only
  #export OLMO_NO_SSL=1
  #export PYTORCH_CUDA_ALLOC_CONF=max_split_size_mb:128

  cd LLM

  torchrun \
  --master_addr $MASTER_ADDR \
  --master_port $MASTER_PORT \
  --nnodes $NUM_NODES \
  --node_rank $NODE_RANK \
  --nproc_per_node 8 \
  scripts/train.py configs/v1_5-mix-medium-mitch-ish-s3.yaml \
    --run_name=v1_5-mix-mitch-ish \
    --wandb.name=v1_5-mix-mitch-ish-mcli-final \
    --global_train_batch_size=2160 \
<<<<<<< HEAD
    --time_limit=169200 \
    --load_path='${path.last_checkpoint:s3://ai2-llm/checkpoints/7b/v1_5-mix-mitch-ish}'
=======
    --time_limit=169200

# We added these flags in order to get a final checkpoint where we decayed the LR down to 0.
#    --eval_interval=100 \
#    --save_interval=500 \
#    --load_path=s3://ai2-llm/checkpoints/7b/v1_5-mix-mitch-ish/step556000 \
#    --remote_save_folder=s3://ai2-llm/checkpoints/7b/v1_5-mix-mitch-ish-final \
#    --epoch=1 \
#    --optimizer.learning_rate=0.000023 \
#    --scheduler.t_warmup=556000 \
#    --scheduler.t_max=557000 \
#    --scheduler.alpha_f=0.001 \
#    --stop_at=557001
>>>>>>> 5a735dd2
<|MERGE_RESOLUTION|>--- conflicted
+++ resolved
@@ -6,12 +6,8 @@
 integrations:
   - integration_type: git_repo
     git_repo: allenai/LLM
-<<<<<<< HEAD
-    git_branch: mitchish
-=======
     # git_branch: mitchish
     git_commit: 148ca062e7f1f7667d7fc0f4346e97467e66ce87
->>>>>>> 5a735dd2
     pip_install: -e .
     ssh_clone: true
 command: |-
@@ -35,10 +31,6 @@
     --run_name=v1_5-mix-mitch-ish \
     --wandb.name=v1_5-mix-mitch-ish-mcli-final \
     --global_train_batch_size=2160 \
-<<<<<<< HEAD
-    --time_limit=169200 \
-    --load_path='${path.last_checkpoint:s3://ai2-llm/checkpoints/7b/v1_5-mix-mitch-ish}'
-=======
     --time_limit=169200
 
 # We added these flags in order to get a final checkpoint where we decayed the LR down to 0.
@@ -51,5 +43,4 @@
 #    --scheduler.t_warmup=556000 \
 #    --scheduler.t_max=557000 \
 #    --scheduler.alpha_f=0.001 \
-#    --stop_at=557001
->>>>>>> 5a735dd2
+#    --stop_at=557001