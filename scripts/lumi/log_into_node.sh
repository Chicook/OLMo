#!/bin/bash

set -euxo pipefail

srun --interactive --pty --jobid=$1 \
  singularity exec \
    -B"$PROJECT_DIR:$PROJECT_DIR" \
    -B"$SCRATCH_DIR:$SCRATCH_DIR" \
    -B"$FLASH_DIR:$FLASH_DIR" \
    -B /opt/cray:/opt/cray \
    -B /usr/lib64/libcxi.so.1:/usr/lib64/libcxi.so.1 \
    -B /usr/lib64/libjson-c.so.3:/usr/lib64/libjson-c.so.3 \
<<<<<<< HEAD
    $PROJECT_DIR/containers/llm-lumi_latest.sif \
      fish

set -euxo pipefail

srun --interactive --pty --jobid=5358908 \
  singularity shell \
    -B"$PROJECT_DIR:$PROJECT_DIR" \
    -B"$SCRATCH_DIR:$SCRATCH_DIR" \
    -B"$FLASH_DIR:$FLASH_DIR" \
    -B /opt/cray:/opt/cray \
    -B /usr/lib64/libcxi.so.1:/usr/lib64/libcxi.so.1 \
    -B /usr/lib64/libjson-c.so.3:/usr/lib64/libjson-c.so.3 \
    $PROJECT_DIR/containers/llm-lumi_latest.sif

ls | grep -v '\.txt' | grep -v -e 5329877 -e 5300701 | parallel tar -cvjSf {}.tar.bz2 {} ">" ~/logs/{}-tar.log
ls | grep -v '\.txt' | grep -v -e 5329877 -e 5300701 | xargs -I % tar -I "zstd -T0" -cf %.tar.zst % > ~/logs/tar-zst.log

ls -tr /scratch/project_462000229/checkpoints/ | head -n 33 | grep -v 5128986 | sed 's#^#/scratch/project_462000229/checkpoints/#' | parallel python scripts/storage_cleaner.py move --keep_src --append_wandb_path {} r2://olmo-checkpoints/ ">" ~/logs/{/.}-scratch-upload.log
=======
    $PROJECT_DIR/containers/llm-lumi-torch21_latest.sif \
      fish
>>>>>>> 98425a55
<|MERGE_RESOLUTION|>--- conflicted
+++ resolved
@@ -10,8 +10,7 @@
     -B /opt/cray:/opt/cray \
     -B /usr/lib64/libcxi.so.1:/usr/lib64/libcxi.so.1 \
     -B /usr/lib64/libjson-c.so.3:/usr/lib64/libjson-c.so.3 \
-<<<<<<< HEAD
-    $PROJECT_DIR/containers/llm-lumi_latest.sif \
+    $PROJECT_DIR/containers/llm-lumi-torch21_latest.sif \
       fish
 
 set -euxo pipefail
@@ -29,8 +28,4 @@
 ls | grep -v '\.txt' | grep -v -e 5329877 -e 5300701 | parallel tar -cvjSf {}.tar.bz2 {} ">" ~/logs/{}-tar.log
 ls | grep -v '\.txt' | grep -v -e 5329877 -e 5300701 | xargs -I % tar -I "zstd -T0" -cf %.tar.zst % > ~/logs/tar-zst.log
 
-ls -tr /scratch/project_462000229/checkpoints/ | head -n 33 | grep -v 5128986 | sed 's#^#/scratch/project_462000229/checkpoints/#' | parallel python scripts/storage_cleaner.py move --keep_src --append_wandb_path {} r2://olmo-checkpoints/ ">" ~/logs/{/.}-scratch-upload.log
-=======
-    $PROJECT_DIR/containers/llm-lumi-torch21_latest.sif \
-      fish
->>>>>>> 98425a55
+ls -tr /scratch/project_462000229/checkpoints/ | head -n 33 | grep -v 5128986 | sed 's#^#/scratch/project_462000229/checkpoints/#' | parallel python scripts/storage_cleaner.py move --keep_src --append_wandb_path {} r2://olmo-checkpoints/ ">" ~/logs/{/.}-scratch-upload.log