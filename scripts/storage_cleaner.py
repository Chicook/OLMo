--- conflicted
+++ resolved
@@ -3,11 +3,7 @@
 import os
 import re
 import shutil
-<<<<<<< HEAD
 import subprocess
-import tarfile
-=======
->>>>>>> 41d08667
 import tempfile
 from abc import ABC, abstractmethod
 from argparse import ArgumentParser, _SubParsersAction
@@ -24,12 +20,6 @@
 from cached_path import add_scheme_client, cached_path
 from cached_path.schemes import S3Client
 from google.api_core.exceptions import NotFound
-<<<<<<< HEAD
-from omegaconf import DictConfig, ListConfig
-from omegaconf import OmegaConf as om
-from rich.progress import Progress, track
-=======
->>>>>>> 41d08667
 
 from olmo import util
 from olmo.aliases import PathOrStr
@@ -300,21 +290,6 @@
 
         return self._get_blob_size(blob)
 
-<<<<<<< HEAD
-    def _download_file(self, bucket_name: str, key: str, dest_filepath: Optional[PathOrStr] = None) -> Path:
-        if dest_filepath is None:
-            extension = "".join(Path(key).suffixes)
-            dest_filepath = self.local_fs_adapter.create_temp_file(suffix=extension)
-
-        bucket = self.gcs_client.bucket(bucket_name)
-        blob = bucket.get_blob(key)
-        if blob is None:
-            raise ValueError(f"Downloading invalid object: {self._get_path(bucket_name, key)}")
-        blob.download_to_filename(str(dest_filepath))
-        return Path(dest_filepath)
-
-=======
->>>>>>> 41d08667
     def _get_directory_entries(
         self,
         bucket_name: str,
@@ -366,13 +341,8 @@
             file_path = str(cached_path(path, extract_archive=True))
 
             if not include_files:
-<<<<<<< HEAD
-                return self.local_fs_adapter.list_dirs(str(file_path))
-            return self.local_fs_adapter.list_entries(str(file_path), max_file_size)
-=======
                 return self.local_fs_adapter.list_dirs(file_path, full_path=full_path)
             return self.local_fs_adapter.list_entries(file_path, full_path=full_path, max_file_size=max_file_size)
->>>>>>> 41d08667
 
         if self._is_file(bucket_name, key):
             raise ValueError(f"Path corresponds to a file without a supported archive extension {path}")
@@ -488,29 +458,6 @@
             raise RuntimeError(f"Failed to get size for file: {self._get_path(bucket_name, key)}")
         return head_response["ContentLength"]
 
-<<<<<<< HEAD
-    def _download_file(self, bucket_name: str, key: str, local_dest_filepath: Optional[PathOrStr] = None) -> Path:
-        if local_dest_filepath is None:
-            extension = "".join(Path(key).suffixes)
-            local_dest_filepath = self.local_fs_adapter.create_temp_file(suffix=extension)
-
-        size_in_bytes = self._get_size(bucket_name, key)
-
-        with Progress(transient=True) as progress:
-            download_task = progress.add_task(f"Downloading {key}", total=size_in_bytes)
-
-            def progress_callback(bytes_downloaded: int):
-                progress.update(download_task, advance=bytes_downloaded)
-
-            self._s3_client.download_file(bucket_name, key, str(local_dest_filepath), Callback=progress_callback)
-
-        if not self.local_fs_adapter.is_file(str(local_dest_filepath)):
-            raise RuntimeError(f"Failed to download file: {self._get_path(bucket_name, key)}")
-
-        return Path(local_dest_filepath)
-
-=======
->>>>>>> 41d08667
     def _get_directory_entries(
         self,
         bucket_name: str,
@@ -559,13 +506,8 @@
             file_path = str(cached_path(path, extract_archive=True))
 
             if not include_files:
-<<<<<<< HEAD
-                return self.local_fs_adapter.list_dirs(str(file_path))
-            return self.local_fs_adapter.list_entries(str(file_path), max_file_size)
-=======
                 return self.local_fs_adapter.list_dirs(file_path, full_path=full_path)
             return self.local_fs_adapter.list_entries(file_path, full_path=full_path, max_file_size=max_file_size)
->>>>>>> 41d08667
 
         if self._is_file(bucket_name, key):
             raise ValueError(f"Path corresponds to a file without a supported archive extension {path}")
