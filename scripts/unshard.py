import logging
import os
import shutil
import sys
import time
from pathlib import Path
from typing import Any, Union

logger = logging.getLogger(__name__)


def _unshard_worker(shard_count: int, shard: Path, output_dir: Path):
    import torch
    from torch import Tensor
    from torch.distributed import TCPStore, init_process_group
    from torch.distributed._shard.sharded_tensor import ShardedTensor

    shard_number = int(shard.name[4:-3])  # shard names look like "rankXX.pt"
<<<<<<< HEAD
    if shard_number != 0:
        # Wait for the main process to start up.
        time.sleep(1)
=======
    logger.info("Starting rank %d", shard_number)
>>>>>>> a77ae4b6
    init_process_group(
        world_size=shard_count,
        rank=shard_number,
        store=TCPStore("127.0.0.1", 32321, shard_count, shard_number == 0),
        backend="gloo",
    )

    logger.info("Loading %s ...", shard.name)
    state_dict = torch.load(shard, map_location="cpu")
    logger.info("Loaded %s", shard.name)

    def unshard_tensor(t: ShardedTensor) -> Tensor:
        if shard_number == 0:
            out = torch.zeros(*t.shape, dtype=t.dtype)
        else:
            out = None
        t.gather(out=out)
        return out

    def unshard_object(o: Any) -> Any:
        if isinstance(o, str):
            return o
        elif isinstance(o, (list, tuple, set)):
            return o.__class__(unshard_object(i) for i in o)
        elif isinstance(o, dict):
            return {key: unshard_object(value) for key, value in o.items()}
        elif isinstance(o, ShardedTensor):
            return unshard_tensor(o)
        else:
            return o

    # model
    if shard_number == 0:
        logger.info("Unsharding model state ...")
    model_state_dict = unshard_object(state_dict.pop("model"))
    if shard_number == 0:
        logger.info("Unsharded model state")
        model_output = str(output_dir / "model.pt")
        logger.info("Saving model state to %s", model_output)
        torch.save(model_state_dict, model_output)
    del model_state_dict

    # optimizer
    if shard_number == 0:
        logger.info("Unsharding optimizer state ...")
    optim_state_dict = unshard_object(state_dict.pop("optim"))
    if shard_number == 0:
        logger.info("Unsharded optimizer state")
        optim_output = str(output_dir / "optim.pt")
        logger.info("Saving optimizer state to %s", optim_output)
        torch.save(optim_state_dict, optim_output)
    del optim_state_dict

    # whatever is left
    if shard_number == 0:
        logger.info("Unsharding everything else ...")
    other_state_dict = unshard_object(state_dict)
    if shard_number == 0:
        logger.info("Unsharded everything else")
        other_output = str(output_dir / "other.pt")
        logger.info("Saving everything else to %s", other_output)
        torch.save(other_state_dict, other_output)
    del other_state_dict


def unshard(input_dir: Union[str, Path], output_dir: Union[str, Path]) -> None:
    if isinstance(input_dir, str):
        input_dir = Path(input_dir)
    if isinstance(output_dir, str):
        output_dir = Path(output_dir)
    output_dir.mkdir(parents=True, exist_ok=True)

    shards = list(input_dir.glob("rank*.pt"))
    if len(shards) <= 0:
        raise RuntimeError(f"Could not find any shards at {input_dir}")
    pids = []
    for shard in shards:
        pid = os.fork()
        if pid == 0:
            _unshard_worker(len(shards), shard, output_dir)
            sys.exit(0)
        else:
            pids.append(pid)
    logger.info("Launched %s workers with these pids: %s", len(pids), " ".join(str(pid) for pid in pids))

    logger.info("Copying config.yaml to %s", output_dir)
    shutil.copy(input_dir / "config.yaml", output_dir)

    logger.info("Waiting for workers to finish ...")
    for pid in pids:
        _, retval = os.waitpid(pid, 0)
        if retval != 0:
            raise RuntimeError("Child process returned non-zero status code.")
    logger.info("Workers finished")


if __name__ == "__main__":
    if len(sys.argv) != 3:
        sys.stderr.write("Usage: unshard.py <input dir> <output dir>")
        sys.exit(1)
    else:
        # This environment variable needs to be set on LUMI in the workers.
        os.environ["OMP_NUM_THREADS"] = "1"
        logging.basicConfig(level=logging.INFO)
        unshard(sys.argv[1], sys.argv[2])<|MERGE_RESOLUTION|>--- conflicted
+++ resolved
@@ -16,13 +16,10 @@
     from torch.distributed._shard.sharded_tensor import ShardedTensor
 
     shard_number = int(shard.name[4:-3])  # shard names look like "rankXX.pt"
-<<<<<<< HEAD
+    logger.info("Starting rank %d", shard_number)
     if shard_number != 0:
         # Wait for the main process to start up.
         time.sleep(1)
-=======
-    logger.info("Starting rank %d", shard_number)
->>>>>>> a77ae4b6
     init_process_group(
         world_size=shard_count,
         rank=shard_number,
