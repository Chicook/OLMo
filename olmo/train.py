from __future__ import annotations

import cProfile
import logging
import math
import os
import random
import shutil
import time
from collections import deque
from dataclasses import dataclass, field
from itertools import islice
from pathlib import Path
from pstats import SortKey
from typing import Any, Deque, Dict, List, Optional, TextIO, Tuple

import numpy as np
import torch
import torch.distributed as dist
import torch.nn.functional as F
import wandb
from packaging import version
from torch.distributed.fsdp import FullStateDictConfig
from torch.distributed.fsdp import FullyShardedDataParallel as FSDP
from torch.distributed.fsdp import StateDictType
from torch.distributed.fsdp.api import (
    FullOptimStateDictConfig,
    ShardedOptimStateDictConfig,
    ShardedStateDictConfig,
)
from torch.utils.data import DataLoader

from .aliases import PathOrStr
from .checkpoint import (
    load_fsdp_model_and_optim_state,
    load_state_dict,
    save_fsdp_model_and_optim_state,
    save_state_dict,
)
from .config import CheckpointType, SpeedMonitorConfig, TrainConfig
from .data import IterableDataset
from .eval import Evaluator
from .exceptions import OlmoConfigurationError
from .model import Olmo
from .optim import Optimizer, Scheduler, fix_optim_state_dict
from .util import (
    barrier,
    dir_is_empty,
    get_fs_local_rank,
    get_global_rank,
    get_world_size,
    move_to_device,
    peak_gpu_memory,
    resource_path,
    syncronize_flag,
    upload,
    wait_on,
)

__all__ = ["SpeedMonitor", "LRMonitor", "Trainer"]

log = logging.getLogger(__name__)


@dataclass
class SpeedMonitor:
    cfg: SpeedMonitorConfig
    start_times: Deque[float] = field(default_factory=lambda: deque([]))
    global_total_tokens: int = 0
    device_interval_tokens: Deque[int] = field(default_factory=lambda: deque([]))

    def batch_start(self, global_total_tokens: int, device_batch_num_tokens: int, record: bool = True) -> None:
        self.global_total_tokens = global_total_tokens
        if record:
            if len(self.start_times) >= self.cfg.window_size:
                self.start_times.popleft()
                self.device_interval_tokens.popleft()
            self.start_times.append(time.monotonic())
            self.device_interval_tokens.append(device_batch_num_tokens)

    def reset(self) -> None:
        self.start_times.clear()
        self.device_interval_tokens.clear()

    def check(self) -> Dict[str, float]:
        metrics: Dict[str, float] = {"throughput/total_tokens": self.global_total_tokens}
        if self.start_times:
            interval_seconds = time.monotonic() - self.start_times[0]
            interval_batches = len(self.start_times)
            interval_tokens = sum(self.device_interval_tokens)
            metrics["throughput/device/tokens_per_second"] = interval_tokens / interval_seconds
            metrics["throughput/device/batches_per_second"] = interval_batches / interval_seconds
        return metrics


@dataclass
class LRMonitor:
    optim: torch.optim.Optimizer

    def check(self) -> Dict[str, float]:
        lrs = [group["lr"] for group in self.optim.param_groups]
        return {f"optim/learning_rate_group{idx}": lr for idx, lr in enumerate(lrs)}


@dataclass
class Trainer:
    cfg: TrainConfig
    model: Olmo
    fsdp_model: FSDP
    optim: Optimizer
    scheduler: Scheduler
    train_loader: DataLoader
    device: torch.device
    evaluators: List[Evaluator]
    global_step: int = 0
    global_data_step: int = 0
    """This is now redundant since adding 'global_train_examples_seen'."""
    global_train_examples_seen: int = 0
    """Tracks the global number of training examples seen for the purpose of restoring the dataset
    position on restarts."""
    global_train_tokens_seen: int = 0
    """Tracks the global total number of tokens trained on."""
    checkpoints: List[Path] = field(default_factory=list)
    unsharded_checkpoints: List[Path] = field(default_factory=list)
    min_train_loss: float = float("inf")
    cur_train_loss: float = float("inf")
    indices_file: Optional[TextIO] = None
    _start_time: float = 0.0

    def state_dict(self) -> Dict[str, Any]:
        state_dict = self.trainer_state_dict()
        state_dict["model"] = self.fsdp_model.state_dict()
        state_dict["optim"] = FSDP.optim_state_dict(self.fsdp_model, self.optim)
        return state_dict

    def trainer_state_dict(self) -> Dict[str, Any]:
        return {
            "global_step": self.global_step,
            "global_data_step": self.global_data_step,
            "global_train_examples_seen": self.global_train_examples_seen,
            "global_train_tokens_seen": self.global_train_tokens_seen,
            "world_size": get_world_size(),
            "checkpoints": self.checkpoints,
            "unsharded_checkpoints": self.unsharded_checkpoints,
            "rng": {
                "python": random.getstate(),
                "numpy": np.random.get_state(),
                "torch": torch.random.get_rng_state(),
                "cuda": torch.cuda.get_rng_state(),
            },
        }

    def load_trainer_state_dict(self, state_dict: Dict[str, Any]) -> None:
        # Checkpoint paths.
        self.checkpoints = [
            path
            for path in state_dict["checkpoints"]
            if path.is_dir() and path.resolve().parent == Path(self.cfg.save_folder).resolve()
        ]
        self.unsharded_checkpoints = [
            path
            for path in state_dict["unsharded_checkpoints"]
            if path.is_dir() and path.resolve().parent == Path(self.cfg.save_folder).resolve()
        ]

        # Dataset / dataloader position.
        self.global_step = state_dict["global_step"]
        self.global_data_step = state_dict["global_data_step"]
        self.global_train_examples_seen = state_dict.get(  # newer addition
            "global_train_examples_seen", self.global_data_step * self.cfg.global_train_batch_size
        )
        self.global_train_tokens_seen = state_dict.get(  # newer addition
            "global_train_tokens_seen",
            self.global_data_step * self.cfg.global_train_batch_size * self.cfg.model.max_sequence_length,
        )
        if not self.cfg.restore_dataloader:
            self.global_data_step = 0
            self.global_train_examples_seen = 0
            self.global_train_tokens_seen = 0
        elif self.cfg.fast_forward_batches:
            self.global_data_step += self.cfg.fast_forward_batches
            # Technically we don't "see" these batches that we fast-forward through, but we use
            # this variable to update the position of the dataset so we need to include them here.
            self.global_train_examples_seen += self.cfg.fast_forward_batches * self.cfg.global_train_batch_size
            # NOTE: on the other hand we don't add anything to 'self.global_train_tokens_seen' here because
            # that variable is meant to track the actual number of tokens trained on.

        if self.global_data_step > 0:
            if self.global_data_step > self.global_step:
                log.info(
                    f"Fast-forwarding data loader to step {self.global_step:,d}+{self.global_data_step-self.global_step:,d} "
                    f"({self.global_train_examples_seen:,d} examples)"
                )
            else:
                log.info(
                    f"Fast-forwarding data loader to step {self.global_data_step:,d} "
                    f"({self.global_train_examples_seen:,d} examples)"
                )
            assert isinstance(self.train_loader.dataset, IterableDataset)
            self.train_loader.dataset.start_index = self.global_train_examples_seen

        # Reset learning rate and weight decay to the values from the config, not the checkpoint.
        log.info("Resetting learning rate...")
        new_learning_rate = self.scheduler.get_lr(
            self.cfg.optimizer.learning_rate, self.global_step, self.cfg.max_duration
        )
        for group in self.optim.param_groups:
            group["lr"] = new_learning_rate
            group["initial_lr"] = self.cfg.optimizer.learning_rate
            if "weight_decay" in group and group["weight_decay"] > 0.0:
                group["weight_decay"] = self.cfg.optimizer.weight_decay

        # RNG states.
        if "rng" in state_dict:
            log.info("Restoring RNG states...")
            rng_state = state_dict["rng"]
            self.restore_rng_state(rng_state)

    def restore_rng_state(self, rng_state: Dict[str, Any]) -> None:
        random.setstate(rng_state["python"])
        np.random.set_state(rng_state["numpy"])
        torch.set_rng_state(rng_state["torch"])
        torch.cuda.set_rng_state(rng_state["cuda"])

    def save_sharded_checkpoint(self) -> Tuple[PathOrStr, Optional[PathOrStr]]:
        # Zero-gradients to avoid gathering them.
        self.optim.zero_grad(set_to_none=True)

        checkpoint_dir = Path(self.cfg.save_folder) / f"step{self.global_step}"
        checkpoint_dir_tmp = Path(self.cfg.save_folder) / f"step{self.global_step}-tmp"

        # Prepare checkpoint directory.
        if not dir_is_empty(checkpoint_dir):
            if self.cfg.save_overwrite:
                if get_fs_local_rank() == 0:
                    shutil.rmtree(checkpoint_dir, ignore_errors=True)
            else:
                raise OlmoConfigurationError(
                    f"Checkpoint for step {self.global_step} already exists, use --save-overwrite to overwrite it"
                )

        # Prepare tmp checkpoint directory.
        if get_fs_local_rank() == 0:
            shutil.rmtree(checkpoint_dir_tmp, ignore_errors=True)
        barrier()
        checkpoint_dir_tmp.mkdir(parents=True, exist_ok=True)

        remote_checkpoint_dir: Optional[str] = None
        if self.cfg.remote_save_folder is not None:
            remote_checkpoint_dir = f"{self.cfg.remote_save_folder.rstrip('/')}/{checkpoint_dir.name}"

        # Flush data indices file.
        # TODO: upload the indices files?
        if self.indices_file is not None:
            self.indices_file.flush()

        self.checkpoints.append(checkpoint_dir)

        # Save model and optimizer state.
        log.info("Saving model and optim state...")
        save_fsdp_model_and_optim_state(
            checkpoint_dir_tmp,
            self.fsdp_model,
            self.optim,
            upload_to=remote_checkpoint_dir,
            save_overwrite=self.cfg.save_overwrite,
        )

        # Save trainer state.
        log.info("Saving trainer state...")
        save_state_dict(
            checkpoint_dir_tmp,
            f"train/rank{get_global_rank()}.pt",
            self.trainer_state_dict(),
            upload_to=remote_checkpoint_dir,
            save_overwrite=self.cfg.save_overwrite,
        )

        # Save config.
        if get_global_rank() == 0:
            log.info("Saving config...")
            self.cfg.save(config_path := checkpoint_dir_tmp / "config.yaml")
            if remote_checkpoint_dir is not None:
                upload_target = f"{remote_checkpoint_dir}/config.yaml"
                log.info(f"Uploading {config_path} to {upload_target}")
                upload(config_path, upload_target, save_overwrite=self.cfg.save_overwrite)

        barrier()

        if get_fs_local_rank() == 0:
            # Replace temp directory with target checkpoint directory.
            try:
                checkpoint_dir_tmp.replace(checkpoint_dir)
            except FileNotFoundError:
                # Caught when another (file-system) local rank 0 has already replaced the tmp directory.
                # This can happen when nodes are saving to a common NFS drive but otherwise have distinct
                # file-systems.
                if not checkpoint_dir.exists():
                    raise

            # Link to 'latest'.
            latest_path = Path(self.cfg.save_folder) / "latest"
            latest_path.unlink(missing_ok=True)
            try:
                latest_path.symlink_to(checkpoint_dir.name, target_is_directory=True)
            except FileExistsError:
                # Same as above, caught when another (file-system) local rank 0 has already made the 'latest' symlink.
                # This can happen when nodes are saving to a common NFS drive but otherwise have distinct
                # file-systems.
                if latest_path.resolve().name != checkpoint_dir.name:
                    raise

        # In the cases where we're using a shared NFS drive between ranks to save checkpoints,
        # replacing the temp directory with the final directory from rank 0 might not be immediately
        # realized in the file systems of the other ranks.
        # So we wait here across all ranks until that final checkpoint directory is visible.
        wait_on(lambda: checkpoint_dir.exists(), "Waiting for checkpoint directory", timeout=10.0)

        # Remove old checkpoints.
        if self.cfg.save_num_checkpoints_to_keep > 0:
            while len(self.checkpoints) > self.cfg.save_num_checkpoints_to_keep:
                self.remove_sharded_checkpoint(0)

        barrier()

        # Upload checkpoint to bucket.
        if remote_checkpoint_dir is not None:
            return remote_checkpoint_dir, checkpoint_dir
        else:
            return checkpoint_dir, None

    def remove_sharded_checkpoint(self, idx: int = 0):
        oldest_checkpoint = self.checkpoints.pop(idx)
        barrier()
        if get_fs_local_rank() == 0 and oldest_checkpoint.is_dir():
            shutil.rmtree(oldest_checkpoint, ignore_errors=True)
            latest_path = Path(self.cfg.save_folder) / "latest"
            if latest_path.resolve() == oldest_checkpoint.resolve():
                latest_path.unlink()
        barrier()

    def restore_sharded_checkpoint(
        self, load_path: PathOrStr, local_cache: Optional[PathOrStr] = None, *, load_optimizer_state: bool = True
    ):
        # Zero-gradients to avoid gathering them.
        self.optim.zero_grad(set_to_none=True)

        # Load model and optimizer state in place.
        log.info("Loading model and optimizer state...")
        load_fsdp_model_and_optim_state(load_path, self.fsdp_model, self.optim, local_cache=local_cache)

<<<<<<< HEAD
        # Load trainer state dict.
        log.info("Loading trainer state...")
        # Note that if the world size has changed we don't restore RNG states.
        try:
            trainer_state = load_state_dict(
                load_path, f"train/rank{get_global_rank()}.pt", local_cache=local_cache
            )
            if (
                last_world_size := trainer_state.get("world_size")
            ) is not None and last_world_size != get_world_size():
=======
            # Load optim state dict in place.
            if load_optimizer_state:
                log.info("Loading optimizer state...")
                optim_state = load_sharded_optimizer_state_dict(
                    model_state_dict=model_state["model"],
                    optimizer_key="optim",
                    storage_reader=RemoteFileSystemReader(
                        f"{load_path}/model_and_optim",
                        local_cache=None if local_cache is None else local_cache / "model_and_optim",
                    ),
                )
                if version.parse(torch.__version__) < version.parse("2.1.0"):
                    flattened_osd = FSDP.optim_state_dict_to_load(optim_state["optim"], self.fsdp_model, self.optim)  # type: ignore
                else:
                    flattened_osd = FSDP.optim_state_dict_to_load(self.fsdp_model, self.optim, optim_state["optim"])  # type: ignore
                self.optim.load_state_dict(fix_optim_state_dict(self.optim, flattened_osd))
                del optim_state, flattened_osd
            del model_state

            # Load trainer state dict.
            log.info("Loading trainer state...")
            try:
                trainer_state = torch.load(
                    resource_path(
                        load_path,
                        f"train/rank{get_global_rank()}.pt",
                        local_cache=local_cache,
                    )
                )
            except FileNotFoundError:
                # Fall back to rank 0 train state.
                # This can happen when we're restoring a checkpoint with a different world size.
                trainer_state = torch.load(
                    resource_path(
                        load_path,
                        "train/rank0.pt",
                        local_cache=local_cache,
                    )
                )
                # Restoring RNG state isn't necessary and in the case of going from world size 1 to world size N
                # we probably don't want every rank to have the exact same RNG state.
>>>>>>> 0b5f68dd
                del trainer_state["rng"]
        except FileNotFoundError:
            # Fall back to rank 0 train state.
            # This can happen when we're restoring a checkpoint with a different world size.
            trainer_state = load_state_dict(load_path, "train/rank0.pt", local_cache=local_cache)
            del trainer_state["rng"]
        self.load_trainer_state_dict(trainer_state)

        barrier()

    def restore_legacy_sharded_checkpoint(
        self, load_path: PathOrStr, local_cache: Optional[PathOrStr] = None, *, load_optimizer_state: bool = True
    ):
        # Zero-gradients to avoid gathering them.
        self.optim.zero_grad(set_to_none=True)

        with FSDP.state_dict_type(
            self.fsdp_model,
            state_dict_type=StateDictType.SHARDED_STATE_DICT,
            state_dict_config=ShardedStateDictConfig(offload_to_cpu=True),
            optim_state_dict_config=ShardedOptimStateDictConfig(offload_to_cpu=True),
        ):
            # Deserialize state dict.
            state_dict = torch.load(
                resource_path(load_path, f"rank{get_global_rank()}.pt", local_cache=local_cache)
            )

            # Load model and optimizer state.
            log.info("Loading model state...")
            self.fsdp_model.load_state_dict(state_dict["model"])
            if load_optimizer_state:
                log.info("Loading optimizer state...")
                if version.parse(torch.__version__) < version.parse("2.1.0"):
                    flattened_osd = FSDP.optim_state_dict_to_load(state_dict["optim"], self.fsdp_model, self.optim)  # type: ignore
                else:
                    flattened_osd = FSDP.optim_state_dict_to_load(self.fsdp_model, self.optim, state_dict["optim"])  # type: ignore
                self.optim.load_state_dict(fix_optim_state_dict(self.optim, flattened_osd))
                del flattened_osd

            # Load trainer state dict.
            log.info("Loading trainer state...")
            self.load_trainer_state_dict(state_dict)

            del state_dict

        barrier()

    def save_unsharded_checkpoint(self) -> Tuple[PathOrStr, Optional[PathOrStr]]:
        # Zero-gradients to avoid gathering them.
        self.optim.zero_grad(set_to_none=True)

        checkpoint_dir = Path(self.cfg.save_folder) / f"step{self.global_step}-unsharded"
        checkpoint_dir_tmp = Path(self.cfg.save_folder) / f"step{self.global_step}-unsharded-tmp"

        try:
            next(checkpoint_dir.glob("*"))
            if self.cfg.save_overwrite:
                if get_global_rank() == 0:
                    shutil.rmtree(checkpoint_dir)
            else:
                raise OlmoConfigurationError(
                    f"Unsharded checkpoint for step {self.global_step} already exists, use --save-overwrite to overwrite it"
                )
        except StopIteration:
            pass

        if get_global_rank() == 0:
            checkpoint_dir_tmp.mkdir(parents=True, exist_ok=True)

        self.unsharded_checkpoints.append(checkpoint_dir)
        barrier()

        # Flush data indices file.
        if self.indices_file is not None:
            self.indices_file.flush()

        # Write the checkpoint.
        with FSDP.state_dict_type(
            self.fsdp_model,
            state_dict_type=StateDictType.FULL_STATE_DICT,
            state_dict_config=FullStateDictConfig(rank0_only=True, offload_to_cpu=True),
            optim_state_dict_config=FullOptimStateDictConfig(rank0_only=True, offload_to_cpu=True),
        ):
            # We'll write the model and optimizer state dicts individually to reduce (CPU) memory consumption.
            # First the model state.
            model_state_dict = self.fsdp_model.state_dict()
            if get_global_rank() == 0:
                torch.save(model_state_dict, checkpoint_dir_tmp / "model.pt")
            del model_state_dict

            # Then the optimizer state.
            optim_state_dict = FSDP.optim_state_dict(self.fsdp_model, self.optim)
            if get_global_rank() == 0:
                torch.save(optim_state_dict, checkpoint_dir_tmp / "optim.pt")
            del optim_state_dict

            # Then everything else.
            train_state_dict = self.trainer_state_dict()
            if get_global_rank() == 0:
                torch.save(train_state_dict, checkpoint_dir_tmp / "train.pt")
                self.cfg.save(checkpoint_dir_tmp / "config.yaml")
            barrier()

        if get_global_rank() == 0:
            # Replace temp directory with target checkpoint directory.
            checkpoint_dir_tmp.replace(checkpoint_dir)

            # Link to 'latest'.
            latest_path = Path(self.cfg.save_folder) / "latest-unsharded"
            latest_path.unlink(missing_ok=True)
            latest_path.symlink_to(checkpoint_dir.name, target_is_directory=True)

        # Remove old checkpoints.
        if self.cfg.save_num_unsharded_checkpoints_to_keep > 0:
            while len(self.unsharded_checkpoints) > self.cfg.save_num_unsharded_checkpoints_to_keep:
                self.remove_unsharded_checkpoint(0)

        barrier()

        # Upload checkpoint to bucket.
        if self.cfg.remote_save_folder is not None:
            remote_checkpoint_dir = f"{self.cfg.remote_save_folder.rstrip('/')}/{checkpoint_dir.name}"
            if get_global_rank() == 0:
                for fname in ["config.yaml", "model.pt", "optim.pt", "train.pt"]:
                    source = checkpoint_dir / fname
                    target = f"{remote_checkpoint_dir}/{fname}"
                    log.info(f"Uploading {source} to {target}...")
                    upload(source, target, save_overwrite=self.cfg.save_overwrite)
            barrier()
            return remote_checkpoint_dir, checkpoint_dir
        else:
            return checkpoint_dir, None

    def remove_unsharded_checkpoint(self, idx: int = 0):
        barrier()
        oldest_checkpoint = self.unsharded_checkpoints.pop(idx)
        if get_global_rank() == 0 and oldest_checkpoint.is_dir():
            shutil.rmtree(oldest_checkpoint, ignore_errors=True)
            latest_path = Path(self.cfg.save_folder) / "latest-unsharded"
            if latest_path.resolve() == oldest_checkpoint.resolve():
                latest_path.unlink()
        barrier()

    def restore_unsharded_checkpoint(
        self, load_path: PathOrStr, local_cache: Optional[PathOrStr] = None, *, load_optimizer_state: bool = True
    ):
        # Zero-gradients to avoid gathering them.
        self.optim.zero_grad(set_to_none=True)

        with FSDP.state_dict_type(
            self.fsdp_model,
            state_dict_type=StateDictType.FULL_STATE_DICT,
            state_dict_config=FullStateDictConfig(rank0_only=True, offload_to_cpu=True),
            optim_state_dict_config=FullOptimStateDictConfig(rank0_only=True, offload_to_cpu=True),
        ):
            # Load model state.
            log.info("Loading model state...")
            self.fsdp_model.load_state_dict(
                self.model._make_state_dict_compatible(
                    torch.load(resource_path(load_path, "model.pt", local_cache=local_cache))
                )
            )

            # Load optimizer state.
            if load_optimizer_state:
                log.info("Loading optimizer state...")
                optim_state_dict = torch.load(resource_path(load_path, "optim.pt", local_cache=local_cache))
                # NOTE: careful, the order of these arguments has changed since the 2.0 release.
                if version.parse(torch.__version__) < version.parse("2.1.0"):
                    #  flattened_osd = FSDP.optim_state_dict_to_load(optim_state["optim"], self.fsdp_model, self.optim)  # type: ignore
                    flattened_osd = FSDP.optim_state_dict_to_load(optim_state_dict, self.fsdp_model, self.optim)  # type: ignore
                else:
                    #  flattened_osd = FSDP.optim_state_dict_to_load(self.fsdp_model, self.optim, optim_state["optim"])  # type: ignore
                    flattened_osd = FSDP.optim_state_dict_to_load(self.fsdp_model, self.optim, optim_state_dict)  # type: ignore
                del optim_state_dict
                self.optim.load_state_dict(fix_optim_state_dict(self.optim, flattened_osd))
                del flattened_osd

            # Load other state.
            try:
                train_state_dict = torch.load(resource_path(load_path, "train.pt", local_cache=local_cache))
            except FileNotFoundError:
                train_state_dict = torch.load(
                    resource_path(load_path, "other.pt", local_cache=local_cache)
                )  # for backwards compatibility
            self.load_trainer_state_dict(train_state_dict)

        barrier()

    def save_checkpoint(
        self, checkpoint_type: CheckpointType = CheckpointType.sharded
    ) -> Tuple[PathOrStr, Optional[PathOrStr]]:
        if checkpoint_type == CheckpointType.sharded:
            return self.save_sharded_checkpoint()
        elif checkpoint_type == CheckpointType.unsharded:
            return self.save_unsharded_checkpoint()
        else:
            raise NotImplementedError(checkpoint_type)

    def restore_checkpoint(
        self,
        load_path: PathOrStr,
        checkpoint_type: Optional[CheckpointType] = None,
        local_cache: Optional[PathOrStr] = None,
        legacy_mode: bool = False,
        *,
        load_optimizer_state: bool = True,
    ):
        if checkpoint_type == CheckpointType.unsharded or (
            checkpoint_type is None and str(load_path).endswith("-unsharded")
        ):
            self.restore_unsharded_checkpoint(
                load_path, local_cache=local_cache, load_optimizer_state=load_optimizer_state
            )
        elif checkpoint_type == CheckpointType.sharded or checkpoint_type is None:
            try:
                legacy_mode = resource_path(load_path, f"rank{get_global_rank()}.pt").is_file()
            except FileNotFoundError:
                legacy_mode = False
            if legacy_mode:
                self.restore_legacy_sharded_checkpoint(
                    load_path, local_cache=local_cache, load_optimizer_state=load_optimizer_state
                )
            else:
                self.restore_sharded_checkpoint(
                    load_path, local_cache=local_cache, load_optimizer_state=load_optimizer_state
                )
        elif checkpoint_type is not None:
            raise NotImplementedError(checkpoint_type)

    def remove_checkpoint(self, idx: int = 0, checkpoint_type: CheckpointType = CheckpointType.sharded):
        if checkpoint_type == CheckpointType.sharded:
            self.remove_sharded_checkpoint(idx=idx)
        elif checkpoint_type == CheckpointType.unsharded:
            self.remove_unsharded_checkpoint(idx=idx)
        else:
            raise NotImplementedError(checkpoint_type)

    def get_labels(self, batch: Dict[str, Any]) -> torch.Tensor:
        # Labels are just input IDs shifted to the left (first item is ignored).
        labels, attention_mask = batch["input_ids"], batch.get("attention_mask")
        if attention_mask is not None:
            labels = labels.masked_fill(attention_mask == 0.0, -100)
        return labels[..., 1:].contiguous()

    def model_forward(
        self, batch: Dict[str, Any], loss_reduction: str = "mean"
    ) -> Tuple[torch.Tensor, torch.Tensor]:
        # shape: (batch_size, seq_len, vocab_size)
        logits = self.fsdp_model(
            input_ids=batch["input_ids"],
            attention_mask=batch.get("attention_mask"),
            attention_bias=batch.get("attention_bias"),
        ).logits
        logits_for_loss = logits[..., :-1, :].contiguous()
        # shape: (batch_size * seq_len, vocab_size)
        logits_for_loss = logits_for_loss.view(-1, logits_for_loss.size(-1))
        # shape: (batch_size, seq_len)
        labels = self.get_labels(batch)
        # shape: (batch_size * seq_len,)
        labels = labels.view(-1)
        ce_loss = F.cross_entropy(logits_for_loss, labels, ignore_index=-100, reduction=loss_reduction)
        if loss_reduction == "none":
            # Reshape (batch_size * seq_len,) -> (batch_size, seq_len)
            ce_loss = ce_loss.view(batch["input_ids"].shape[0], -1)
        return ce_loss, logits

    def train_batch(self, batch: Dict[str, Any]) -> Tuple[torch.Tensor, Optional[torch.Tensor]]:
        # Split into micro-batches.
        micro_batches = self.split_batch(batch)

        # In case this helps with memory utilization.
        del batch

        ce_batch_loss = torch.tensor(0.0, device=self.device)
        z_batch_loss = None if not self.cfg.softmax_auxiliary_loss else torch.tensor(0.0, device=self.device)
        for micro_batch in micro_batches:
            with torch.autocast("cuda", enabled=True, dtype=self.cfg.autocast_precision):
                # Run forward pass.
                ce_loss, logits = self.model_forward(micro_batch)
                ce_loss = ce_loss / len(micro_batches)

                # In case this helps with memory utilization.
                del micro_batch

                # Update overall CE batch loss.
                ce_batch_loss += ce_loss.detach()

                # Get loss to optimize for.
                if self.cfg.softmax_auxiliary_loss:
                    z_squared = logits.logsumexp(-1).pow(2).mean()
                    z_loss = 1e-4 * z_squared / len(micro_batches)
                    loss = ce_loss + z_loss

                    # Update overall Z batch loss.
                    z_batch_loss += z_loss.detach()
                else:
                    loss = ce_loss

                del logits

            # Run backward pass.
            loss.backward()

        # Check for nan.
        if torch.isnan(ce_batch_loss):
            raise ValueError("nan loss encountered")
        if z_batch_loss is not None and torch.isnan(z_batch_loss):
            raise ValueError("nan loss encountered")

        return ce_batch_loss, z_batch_loss

    def train_step(self, batch: Dict[str, Any], reduce_global_loss: bool = True) -> Dict[str, float]:
        metrics: Dict[str, float] = {}

        # Write data-indices to file.
        if self.indices_file is not None and "index" in batch:
            indices = "\t".join(str(int(i)) for i in batch["index"])
            self.indices_file.write(f"{self.global_step}\t{indices}\n")

        # Zero-gradients.
        self.optim.zero_grad(set_to_none=True)

        # Move tensors to the right device.
        batch = move_to_device(batch, self.device)

        # Run forward-backward pass.
        ce_batch_loss, z_batch_loss = self.train_batch(batch)

        # Clip gradient norms and collect param/gradient/optim metrics.
        should_log_optim_metrics_this_step = self.should_log_optim_metrics_this_step()
        optim_metrics = self.optim.clip_grads_and_collect_metrics(
            self.global_step, collect_param_metrics=should_log_optim_metrics_this_step
        )
        for key, value in optim_metrics.items():
            metrics[f"optim/{key}"] = value.item()

        # Adjust the learning rate.
        for group in self.optim.param_groups:
            group["lr"] = self.scheduler.get_lr(
                self.cfg.optimizer.learning_rate, self.global_step, self.cfg.max_duration
            )

        # Optimizer step.
        self.optim.step()

        # Collect loss, potentially reducing over all ranks.
        if reduce_global_loss:
            dist.reduce(ce_batch_loss, 0)
            ce_batch_loss.div_(get_world_size())
        # TODO (dirkgr): If we did this much earlier, like, right after the forwards step, but then didn't
        # call `.item()` for a long time, would it use laziness to interleave this reduce call with the backward step?
        self.cur_train_loss = ce_batch_loss.item()
        self.min_train_loss = min(self.min_train_loss, self.cur_train_loss)
        metrics["train/CrossEntropyLoss"] = self.cur_train_loss
        metrics["train/Perplexity"] = math.exp(self.cur_train_loss)
        if z_batch_loss is not None:
            if reduce_global_loss:
                dist.reduce(z_batch_loss, 0)
                z_batch_loss.div_(get_world_size())
            metrics["train/ZLoss"] = z_batch_loss.item()

        # Maybe collect post-step optimizer-specific metrics.
        if should_log_optim_metrics_this_step:
            optim_metrics = self.optim.get_post_step_metrics(self.fsdp_model)
            for key, value in optim_metrics.items():
                metrics[f"optim/{key}"] = value.item()

        return metrics

    def eval_batch(self, batch: Dict[str, Any]) -> Tuple[torch.Tensor, torch.Tensor]:
        with torch.autocast("cuda", enabled=True, dtype=self.cfg.autocast_precision):
            ce_loss, logits = self.model_forward(batch, loss_reduction="none")
        return ce_loss.mean(dim=-1), logits

    def eval_step(self, batch: Dict[str, Any], evaluator: Evaluator) -> None:
        # Move tensors to the right device.
        batch = move_to_device(batch, self.device)

        # Run forward pass.
        with torch.no_grad():  # NOTE: 'torch.inference_mode()' doesn't work with 'torch.compile()'.
            ce_loss, logits = self.eval_batch(batch)

        # Update metrics.
        evaluator.update_metrics(
            batch, ce_loss, logits
        )  # batch includes all keys that the downstream evaluation needs

        barrier()

    def split_batch(self, batch: Dict[str, Any]) -> List[Dict[str, Any]]:
        microbatch_size = self.cfg.device_train_microbatch_size
        batch_size = batch["input_ids"].shape[0]
        if batch_size <= microbatch_size:
            return [batch]
        else:
            micro_batches = {}
            for key, value in batch.items():
                if isinstance(value, torch.Tensor):
                    micro_batches[key] = value.split(microbatch_size, dim=0)
                elif isinstance(value, list):
                    micro_batches[key] = [
                        value[microbatch_size * i : microbatch_size * i + microbatch_size]
                        for i in range(math.ceil(batch_size / microbatch_size))
                    ]
                else:
                    raise ValueError(f"unexpected item in batch: '{key}={value}'")
            return [
                {key: value[i] for key, value in micro_batches.items()}  # type: ignore
                for i in range(len(micro_batches["input_ids"]))
            ]

    def system_metrics(self) -> Dict[str, float]:
        metrics = {}
        if self.global_step < 3 or self.global_step % 10 == 0:
            peak_gpu_mb = peak_gpu_memory()
            if peak_gpu_mb is not None:
                metrics["System/Peak GPU Memory (MB)"] = peak_gpu_mb
        return metrics

    def log_metrics_to_console(self, prefix: str, metrics: Dict[str, float]):
        def format_float(value: float) -> str:
            if value < 0.0001:
                return str(value)  # scientific notation
            elif value > 1000:
                return f"{int(value):,d}"
            elif value > 100:
                return f"{value:.1f}"
            elif value > 10:
                return f"{value:.2f}"
            elif value > 1:
                return f"{value:.3f}"
            else:
                return f"{value:.4f}"

        log.info(
            f"{prefix}\n"
            + "\n".join(
                [
                    f"    {name}={format_float(value)}"
                    for name, value in metrics.items()
                    if not name.startswith("optim/")  # there's too many optimizer metrics
                ]
            )
        )

    def should_log_optim_metrics_this_step(self) -> bool:
        if self.cfg.wandb is None:
            # We only log optimizer-specific metrics to W&B, since there are usually too many metrics
            # to log to the console.
            return False
        optim_log_interval = self.cfg.optimizer.metrics_log_interval
        if optim_log_interval is None:
            optim_log_interval = self.cfg.wandb.log_interval
        else:
            optim_log_interval = max(optim_log_interval, self.cfg.wandb.log_interval)
        return self.global_step % optim_log_interval == 0

    def should_log_this_step(self) -> bool:
        if self.global_step % self.cfg.console_log_interval == 0:
            return True
        elif self.cfg.wandb is not None and self.global_step % self.cfg.wandb.log_interval == 0:
            return True
        else:
            return False

    def eval(self) -> Dict[str, Any]:
        # Zero gradients and set model to 'eval' mode.
        self.optim.zero_grad(set_to_none=True)
        self.fsdp_model.eval()

        eval_metrics = {}
        for evaluator in self.evaluators:
            log.info(f"Running evaluation for '{evaluator.label}'...")

            # Reset metrics.
            evaluator.reset_metrics()

            # Initialize data loader iterator.
            eval_batches = iter(evaluator.eval_loader)

            # Adjust how many batches to evaluate on.
            num_eval_batches = (
                evaluator.subset_num_batches
                if evaluator.subset_num_batches is not None
                else self.cfg.eval_subset_num_batches
            )
            if num_eval_batches > 0:
                num_eval_batches = min(num_eval_batches, len(evaluator.eval_loader))
                eval_batches = islice(eval_batches, num_eval_batches)

            # Run model over batches.
            for eval_step, eval_batch in enumerate(eval_batches):
                self.eval_step(eval_batch, evaluator)

                # Log to console.
                if eval_step + 1 == num_eval_batches or (eval_step + 1) % self.cfg.console_log_interval == 0:
                    log.info(f"[eval_step={eval_step + 1}/{num_eval_batches}]")

            # Get final metrics.
            metrics = evaluator.compute_metrics()
            eval_metrics.update(metrics)
            self.log_metrics_to_console(f"{evaluator.label}", metrics)

            del eval_batches

        return eval_metrics

    def check_if_cancelled(self) -> bool:
        should_cancel = False
        cancel_reason: Optional[str] = None
        if get_global_rank() == 0:
            if self.cfg.time_limit is not None and time.time() - self._start_time >= self.cfg.time_limit:
                # First check if we've reached the training time limit.
                should_cancel = True
                cancel_reason = "time limit reached"
            elif (
                self.cfg.early_stopping_factor is not None
                and self.global_step > self.cfg.scheduler.t_warmup
                and self.cur_train_loss > self.cfg.early_stopping_factor * self.min_train_loss
            ):
                # Next check if early stopping loss criteria is met.
                should_cancel = True
                cancel_reason = "early stopping from loss increase"
            elif wandb.run is not None and (api_key := os.environ.get("WANDB_API_KEY")) is not None:
                # Finally, check if someone canceled the run from W&B by adding the 'cancel' / 'canceled' tag..
                # We won't see it in the run object. So we have to use the import/export API to check.
                from requests.exceptions import RequestException

                try:
                    api = wandb.Api(api_key=api_key)
                    run = api.run(wandb.run.path)
                    for tag in run.tags or []:
                        if tag.lower() in {"cancel", "canceled", "cancelled"}:
                            should_cancel = True
                            cancel_reason = "Weights & Biases tag"
                            break
                except RequestException:
                    pass

        run_canceled = syncronize_flag(should_cancel, self.device)
        if run_canceled and cancel_reason is not None:
            log.warning(f"Run canceled due to {cancel_reason}")
        return run_canceled

    def fit(self):
        self._start_time = time.time()

        if self.cfg.load_path is not None and self.global_step > 0 and self.cfg.eval_on_load:
            eval_metrics = self.eval()
            if wandb.run is not None:
                wandb.log(eval_metrics, step=self.global_step)

        # Set model to 'train' mode.
        self.fsdp_model.train()

        # Initialize monitors.
        assert self.cfg.device_train_batch_size is not None
        speed_monitor = SpeedMonitor(self.cfg.speed_monitor)
        lr_monitor = LRMonitor(self.optim)

        # Log system metrics at the start of training.
        sys_metrics = self.system_metrics()
        if sys_metrics:
            self.log_metrics_to_console("Pre-train system metrics", sys_metrics)
            if wandb.run is not None:
                wandb.log(sys_metrics, step=0)

        # Python Profiler stuff
        if self.cfg.python_profiling:
            python_profiler = cProfile.Profile()
        else:
            python_profiler = None

        # PyTorch Profiler stuff
        if self.cfg.torch_profiling and get_global_rank() == 0:
            from torch.profiler import schedule

            profiling_schedule = schedule(wait=1, warmup=5, active=3)

            def on_trace_ready(p):
                profiler_output_dir = Path(self.cfg.save_folder) / "profiler"
                profiler_output_dir.mkdir(exist_ok=True)

                output = p.key_averages().table(sort_by="self_cuda_time_total", row_limit=32)
                log.info(f"Profile by total GPU time at step {p.step_num}:\n{output}")
                output = p.key_averages().table(sort_by="self_cpu_time_total", row_limit=32)
                log.info(f"Profile by total CPU time at step {p.step_num}:\n{output}")

                p.export_chrome_trace(str(profiler_output_dir / f"{p.step_num}.chrome_trace.json.gz"))
                p.export_stacks(str(profiler_output_dir / f"{p.step_num}.gpu.stacks"), "self_cuda_time_total")
                p.export_stacks(str(profiler_output_dir / f"{p.step_num}.cpu.stacks"), "self_cpu_time_total")

            from torch.profiler import ProfilerActivity

            torch_profiler = torch.profiler.profile(
                activities=[ProfilerActivity.CPU, ProfilerActivity.CUDA],
                record_shapes=False,
                profile_memory=False,
                with_stack=True,
                schedule=profiling_schedule,
                on_trace_ready=on_trace_ready,
            )
            del profiling_schedule
        else:
            import contextlib

            torch_profiler = contextlib.nullcontext()

        # Train.
        first_batch: bool = True
        canceled: bool = False

        with torch_profiler as p:
            for batch in self.train_loader:
                # Bookkeeping.
                # NOTE: To track the global batch size / number of tokens per batch we make the assumption that all
                # batches see the same number of tokens, which should be the case for language model pre-training
                # (at least when drop_last=True).
                # Alternatively we'd have to use a distributed all reduce over seq_len here, but I don't want that
                # overhead. So for now I'm putting these assertions here so if the assumption is violated it will
                # fail loudly.
                batch_size, seq_len = batch["input_ids"].shape
                assert seq_len == self.cfg.model.max_sequence_length
                assert batch_size == self.cfg.device_train_batch_size
                global_batch_size = batch_size * get_world_size()  # assumes batch size equal across ranks
                self.global_step += 1
                self.global_data_step += 1
                self.global_train_examples_seen += global_batch_size
                self.global_train_tokens_seen += global_batch_size * seq_len
                speed_monitor.batch_start(
                    self.global_train_tokens_seen,
                    batch_size * seq_len,  # num tokens in batch for this device
                    # We start monitoring speed after the first batch since the first
                    # batch might be an outlier due to compiling and other initialization overhead.
                    record=not first_batch,
                )

                should_log_this_step = self.should_log_this_step()

                # Run train step on batch.
                metrics = self.train_step(batch, reduce_global_loss=should_log_this_step)

                # Maybe collect other metrics.
                if should_log_this_step:
                    # Speed metrics.
                    metrics.update(speed_monitor.check())
                    # System metrics.
                    metrics.update(self.system_metrics())
                    # Learning rate metrics.
                    metrics.update(lr_monitor.check())

                # Log metrics to console.
                if self.global_step % self.cfg.console_log_interval == 0:
                    self.log_metrics_to_console(f"[step={self.global_step}/{self.cfg.max_duration}]", metrics)

                # Log metrics to W&B.
                if (
                    wandb.run is not None
                    and self.cfg.wandb is not None
                    and self.global_step % self.cfg.wandb.log_interval == 0
                ):
                    wandb.log(metrics, step=self.global_step)

                # Check if run should be canceled.
                if self.global_step % self.cfg.canceled_check_interval == 0:
                    canceled = self.check_if_cancelled()

                # Maybe save sharded checkpoint.
                if canceled or (
                    self.global_step % self.cfg.save_interval == 0 and self.cfg.save_num_checkpoints_to_keep != 0
                ):
                    log.info("Saving checkpoint...")
                    checkpoint_path, _ = self.save_sharded_checkpoint()
                    log.info(f"Checkpoint saved to {checkpoint_path}")

                    # Reset speed monitor so that we don't count the time taken to save checkpoints.
                    speed_monitor.reset()

                # Maybe save unsharded checkpoint.
                if (
                    not canceled  # we already save a sharded checkpoint when canceled
                    and self.cfg.save_interval_unsharded is not None
                    and self.global_step % self.cfg.save_interval_unsharded == 0
                    and self.cfg.save_num_unsharded_checkpoints_to_keep != 0
                ):
                    log.info("Saving unsharded checkpoint...")
                    checkpoint_path, _ = self.save_unsharded_checkpoint()
                    log.info(f"Unsharded checkpoint saved to {checkpoint_path}")

                    # Reset speed monitor so that we don't count the time taken to save checkpoints.
                    speed_monitor.reset()

                # Maybe run evaluations.
                if not canceled and self.global_step % self.cfg.eval_interval == 0:
                    eval_metrics = self.eval()

                    # Log metrics to W&B.
                    if wandb.run is not None:
                        wandb.log(eval_metrics, step=self.global_step)

                    # Reset speed monitor so that we don't count the time taken to run evaluations.
                    speed_monitor.reset()

                    # Reset model to 'train' mode.
                    self.fsdp_model.train()

                # End of batch.
                first_batch = False
                if p is not None:
                    p.step()

                if canceled:
                    break

                # Python Profiler stuff
                # We do this now, at the bottom of this loop, so we capture the work of getting the next batch.
                if python_profiler is not None:
                    if self.global_step == 5:
                        python_profiler.enable()
                    elif self.global_step == 8:
                        python_profiler.disable()
                        python_profiler.print_stats(sort=SortKey.CUMULATIVE)
                        python_profiler = None
            else:
                log.info("Training loop complete")

        # Save final unsharded model-only checkpoint.
        if not canceled and self.cfg.save_interval_unsharded is not None:
            log.info("Saving final unsharded model checkpoint...")
            checkpoint_path, _ = self.save_unsharded_checkpoint()
            log.info(f"Unsharded checkpoint saved to {checkpoint_path}")

    def close(self, exit_code: int = 0) -> None:
        if self.indices_file is not None:
            self.indices_file.flush()
            self.indices_file.close()
        if wandb.run is not None:
            wandb.finish(exit_code=exit_code, quiet=True)

    def __enter__(self) -> Trainer:
        return self

    def __exit__(self, exc_type, exc_val, exc_tb) -> None:
        del exc_val, exc_tb
        self.close(0 if exc_type is None else 1)<|MERGE_RESOLUTION|>--- conflicted
+++ resolved
@@ -347,9 +347,14 @@
 
         # Load model and optimizer state in place.
         log.info("Loading model and optimizer state...")
-        load_fsdp_model_and_optim_state(load_path, self.fsdp_model, self.optim, local_cache=local_cache)
-
-<<<<<<< HEAD
+        load_fsdp_model_and_optim_state(
+            load_path,
+            self.fsdp_model,
+            self.optim,
+            local_cache=local_cache,
+            load_optimizer_state=load_optimizer_state,
+        )
+
         # Load trainer state dict.
         log.info("Loading trainer state...")
         # Note that if the world size has changed we don't restore RNG states.
@@ -360,49 +365,6 @@
             if (
                 last_world_size := trainer_state.get("world_size")
             ) is not None and last_world_size != get_world_size():
-=======
-            # Load optim state dict in place.
-            if load_optimizer_state:
-                log.info("Loading optimizer state...")
-                optim_state = load_sharded_optimizer_state_dict(
-                    model_state_dict=model_state["model"],
-                    optimizer_key="optim",
-                    storage_reader=RemoteFileSystemReader(
-                        f"{load_path}/model_and_optim",
-                        local_cache=None if local_cache is None else local_cache / "model_and_optim",
-                    ),
-                )
-                if version.parse(torch.__version__) < version.parse("2.1.0"):
-                    flattened_osd = FSDP.optim_state_dict_to_load(optim_state["optim"], self.fsdp_model, self.optim)  # type: ignore
-                else:
-                    flattened_osd = FSDP.optim_state_dict_to_load(self.fsdp_model, self.optim, optim_state["optim"])  # type: ignore
-                self.optim.load_state_dict(fix_optim_state_dict(self.optim, flattened_osd))
-                del optim_state, flattened_osd
-            del model_state
-
-            # Load trainer state dict.
-            log.info("Loading trainer state...")
-            try:
-                trainer_state = torch.load(
-                    resource_path(
-                        load_path,
-                        f"train/rank{get_global_rank()}.pt",
-                        local_cache=local_cache,
-                    )
-                )
-            except FileNotFoundError:
-                # Fall back to rank 0 train state.
-                # This can happen when we're restoring a checkpoint with a different world size.
-                trainer_state = torch.load(
-                    resource_path(
-                        load_path,
-                        "train/rank0.pt",
-                        local_cache=local_cache,
-                    )
-                )
-                # Restoring RNG state isn't necessary and in the case of going from world size 1 to world size N
-                # we probably don't want every rank to have the exact same RNG state.
->>>>>>> 0b5f68dd
                 del trainer_state["rng"]
         except FileNotFoundError:
             # Fall back to rank 0 train state.
