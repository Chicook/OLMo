--- conflicted
+++ resolved
@@ -730,9 +730,6 @@
         init_weights(self.config, self.ff_proj, d=self.config.d_model, layer_id=None)
 
     @classmethod
-<<<<<<< HEAD
-    def _scaled_dot_product_attention(cls, q: torch.Tensor, k: torch.Tensor, v: torch.Tensor, attn_mask: Optional[torch.Tensor] = None, dropout_p: float = 0.0, is_causal: bool = False) -> torch.Tensor:
-=======
     def _scaled_dot_product_attention(
         cls,
         q: torch.Tensor,
@@ -742,7 +739,6 @@
         dropout_p: float = 0.0,
         is_causal: bool = False,
     ) -> torch.Tensor:
->>>>>>> 7743b0f0
         attn_weights = torch.matmul(q, k.transpose(-2, -1)) / math.sqrt(q.size(-1))
 
         attn_bias = torch.zeros_like(attn_weights)
