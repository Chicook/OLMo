import io
import logging
import pickle
import shutil
from abc import ABCMeta, abstractmethod
from collections import defaultdict
from concurrent.futures import ThreadPoolExecutor, as_completed
from contextlib import contextmanager
from dataclasses import dataclass, field, replace
<<<<<<< HEAD
from pathlib import Path
from typing import Any, Dict, Generator, List, Optional, Tuple, cast
=======
from functools import reduce
from pathlib import Path
from typing import Any, Dict, Generator, List, Optional, Set, Tuple, cast
>>>>>>> c366e420

import numpy as np
import torch
import torch.distributed.checkpoint as dist_cp
from numpy import ndarray
from packaging import version
from torch.distributed import _remote_device
from torch.distributed._shard._utils import narrow_tensor_by_index
from torch.distributed._shard.metadata import ShardMetadata
from torch.distributed._shard.sharded_tensor import ShardedTensor
from torch.distributed.checkpoint.filesystem import WriteResult, _StorageInfo
from torch.distributed.checkpoint.metadata import Metadata, MetadataIndex
from torch.distributed.checkpoint.optimizer import load_sharded_optimizer_state_dict
from torch.distributed.checkpoint.planner import LoadItemType, ReadItem
from torch.distributed.fsdp import FullyShardedDataParallel as FSDP
from torch.distributed.fsdp import StateDictType
from torch.distributed.fsdp.api import (
    FullOptimStateDictConfig,
    FullStateDictConfig,
    ShardedOptimStateDictConfig,
    ShardedStateDictConfig,
)
from torch.distributed.fsdp.flat_param import FlatParamHandle
from torch.futures import Future

from .aliases import PathOrStr
from .config import BaseConfig, ShardedCheckpointerType, TrainConfig
from .optim import Optimizer, fix_optim_state_dict
from .util import (
    barrier,
    default_thread_count,
    dir_is_empty,
    get_bytes_range,
    get_fs_local_rank,
    get_global_rank,
    get_progress_bar,
    get_world_size,
    resource_path,
    upload,
<<<<<<< HEAD
    wait_on,
=======
    wait_for,
>>>>>>> c366e420
)

__all__ = [
    "save_fsdp_model_and_optim_state",
    "load_fsdp_model_and_optim_state",
    "load_fsdp_optim_state",
    "save_state_dict",
    "load_state_dict",
    "load_model_state",
    "RemoteFileSystemWriter",
    "RemoteFileSystemReader",
    "Checkpointer",
    "FullCheckpointer",
<<<<<<< HEAD
    "NewStyleShardedCheckpointer",
    "LegacyShardedCheckpointer",
=======
    "TorchNewStyleShardedCheckpointer",
    "TorchLegacyShardedCheckpointer",
>>>>>>> c366e420
    "LocalShardedCheckpointer",
    "build_sharded_checkpointer",
]


log = logging.getLogger(__name__)

MODEL_AND_OPTIM_FOLDER = "model_and_optim"


def save_fsdp_model_and_optim_state(
    checkpoint_dir: PathOrStr,
    fsdp_model: FSDP,
    optim: Optimizer,
    *,
    upload_to: Optional[str] = None,
    save_overwrite: bool = False,
):
    """
    Use this to save a state dict for an FSDP model and its optimizer via :module:`torch.distributed.checkpoint`
    functions. This should be used during distributed training and should be called by all ranks.

    :param checkpoint_dir: The directory to save to.
    :param fsdp_model: The FSDP model.
    :param optim: The FSDP model's optimizer.
    :param upload_to: Optional, a remote "directory" to upload the checkpoint files to.
    :param save_overwrite: Overwrite existing files.

    :raises FileExistsError: If a model and optim checkpoint already exists in ``checkpoint_dir`` and ``save_overwrite=False``.
    """
    checkpoint_dir = Path(checkpoint_dir)
    target_dir = checkpoint_dir / MODEL_AND_OPTIM_FOLDER
    if save_overwrite:
        if get_fs_local_rank() == 0:
            shutil.rmtree(target_dir, ignore_errors=True)
    elif not dir_is_empty(target_dir):
        raise FileExistsError(target_dir)
    barrier()
    if get_fs_local_rank() == 0:
        target_dir.mkdir(exist_ok=True, parents=True)
    barrier()
    with FSDP.state_dict_type(
        fsdp_model,
        state_dict_type=StateDictType.SHARDED_STATE_DICT,
        state_dict_config=ShardedStateDictConfig(offload_to_cpu=True),
        optim_state_dict_config=ShardedOptimStateDictConfig(offload_to_cpu=True),
    ):
        model_and_optim_state = {
            "model": fsdp_model.state_dict(),
            "optim": FSDP.optim_state_dict(fsdp_model, optim),
        }
        dist_cp.save_state_dict(
            model_and_optim_state,
            RemoteFileSystemWriter(
                target_dir,
                upload_to=None if upload_to is None else f"{upload_to.rstrip('/')}/{MODEL_AND_OPTIM_FOLDER}",
                save_overwrite=save_overwrite,
            ),
        )


def load_fsdp_model_and_optim_state(
    checkpoint_dir: PathOrStr,
    fsdp_model: FSDP,
    optim: Optimizer,
    *,
    local_cache: Optional[PathOrStr] = None,
    load_optimizer_state: bool = True,
):
    """
    Use this to load a state dict for an FSDP model and its optimizer via :module:`torch.distributed.checkpoint`
    functions. This should be used during distributed training and should be called by all ranks.

    :param checkpoint_dir: The checkpoint directory to load from. This can be a local or remote directory.
    :param fsdp_model: The FSDP model.
    :param optim: The FSDP model's optimizer.
    :param local_cache: A local cache of the checkpoint directory. Use this when the ``checkpoint_dir`` is a
        remote "directory" but there might be a cached version of the same artifacts.
    :param load_optimizer_state: Set to ``False`` to skip loading the optimizer state.

    :raises FileNotFoundError: If the ``checkpoint_dir`` doesn't contain a model and optimizer checkpoint.
    """
    load_path = str(checkpoint_dir).rstrip("/")
    local_cache = None if local_cache is None else Path(local_cache)
    with FSDP.state_dict_type(
        fsdp_model,
        state_dict_type=StateDictType.SHARDED_STATE_DICT,
        state_dict_config=ShardedStateDictConfig(offload_to_cpu=True),
        optim_state_dict_config=ShardedOptimStateDictConfig(offload_to_cpu=True),
    ):
        # Load the model state dict in place.
        log.info("Loading model state...")
        model_state = {"model": fsdp_model.state_dict()}
        dist_cp.load_state_dict(
            model_state,
            RemoteFileSystemReader(
                f"{load_path}/{MODEL_AND_OPTIM_FOLDER}",
                local_cache=None if local_cache is None else local_cache / MODEL_AND_OPTIM_FOLDER,
            ),
        )
        fsdp_model.load_state_dict(model_state["model"])

        if not load_optimizer_state:
            return

        # Load optim state dict in place.
        log.info("Loading sharded optimizer state...")
        optim_state = load_sharded_optimizer_state_dict(
            model_state_dict=model_state["model"],
            optimizer_key="optim",
            storage_reader=RemoteFileSystemReader(
                f"{load_path}/{MODEL_AND_OPTIM_FOLDER}",
                local_cache=None if local_cache is None else local_cache / MODEL_AND_OPTIM_FOLDER,
            ),
        )
        del model_state
        torch.cuda.empty_cache()
        load_fsdp_optim_state(fsdp_model, optim, optim_state["optim"])


def load_fsdp_optim_state(fsdp_model: FSDP, optim: Optimizer, optim_state: Dict[str, Any]):
    log.info("Flattening sharded optimizer state...")
    # NOTE: Careful! The order of the these arguments has changed from 2.0 to 2.1... ¯\_(ツ)_/¯
    if version.parse(torch.__version__) < version.parse("2.1.0"):
        flattened_osd = FSDP.optim_state_dict_to_load(optim_state, fsdp_model, optim)  # type: ignore
    else:
        flattened_osd = FSDP.optim_state_dict_to_load(fsdp_model, optim, optim_state)  # type: ignore
    del optim_state
    log.info("Loading flattened optimizer state...")
    # Put optim state on CPU since `Optimizer.load_state_dict()` will create a deepcopy of the whole state dict,
    # which takes up unnecessary GPU memory.
    for state in flattened_osd["state"].values():
        for k in state.keys():
            v = state[k]
            if isinstance(v, torch.Tensor):
                state[k] = v.to(device="cpu")
    torch.cuda.empty_cache()
    optim.load_state_dict(fix_optim_state_dict(optim, flattened_osd))


def save_state_dict(
    checkpoint_dir: PathOrStr,
    fname: str,
    state_dict: Dict[str, Any],
    *,
    upload_to: Optional[str] = None,
    save_overwrite: bool = False,
<<<<<<< HEAD
    no_dist: bool = False,
=======
    synchronize: bool = True,
>>>>>>> c366e420
):
    """
    Save a regular state dict to the file ``fname`` within ``checkpoint_dir`` using :func:`torch.save()`.
    This can be used during distributed training or not. If during distributed training the ``fname`` should be unique
    for each rank.

    :param checkpoint_dir: The directory to save to.
    :param fname: The target file within ``checkpoint_dir`` to save to. This should be a path relative to the ``checkpoint_dir``.
    :param state_dict: The state dict to save.
    :param upload_to: Optional, a remote "directory" to upload the file to.
    :param save_overwrite: Overwrite existing files.
<<<<<<< HEAD
    :param no_dist: If ``True``, don't do any distributed synchronization. Use this when only calling
=======
    :param synchronize: If ``False``, don't do any distributed synchronization. Use this when only calling
>>>>>>> c366e420
        this function from a single rank.

    :raises FileExistsError: If the ``fname`` already exists within ``checkpoint_dir`` and ``save_overwrite=False``.
    """
    checkpoint_dir = Path(checkpoint_dir)
    target_path = checkpoint_dir / fname
    if save_overwrite:
        target_path.unlink(missing_ok=True)
    elif target_path.is_file():
        raise FileExistsError(target_path)
<<<<<<< HEAD
    if not no_dist:
        barrier()
    target_path.parent.mkdir(exist_ok=True, parents=True)
    if not no_dist:
=======
    if synchronize:
        barrier()
    target_path.parent.mkdir(exist_ok=True, parents=True)
    if synchronize:
>>>>>>> c366e420
        barrier()
    torch.save(state_dict, target_path)
    if upload_to is not None:
        upload_target = f"{upload_to.rstrip('/')}/{fname}"
        log.info(f"Uploading {target_path} to {upload_target}...")
        upload(target_path, upload_target, save_overwrite=save_overwrite)


def load_state_dict(
    checkpoint_dir: PathOrStr,
    fname: str,
    *,
    local_cache: Optional[PathOrStr] = None,
    map_location: Optional[str] = None,
):
    """
    Load a regular state dict from the file ``fname`` within ``checkpoint_dir`` using :func:`torch.load()`.
    This can be used during distributed training or not.

    :param checkpoint_dir: A local or remote checkpoint directory.
    :param fname: The target file within the ``checkpoint_dir``. This should be a path relative to the ``checkpoint_dir``.
    :param local_cache: A local cache of the checkpoint directory. Use this when the ``checkpoint_dir`` is a
        remote "directory" but there might be a cached version of the same artifacts.

    :raises FileNotFoundError: If ``fname`` doesn't exist in the ``checkpoint_dir`` or the local cache.
    """
    return torch.load(
        resource_path(str(checkpoint_dir).rstrip("/"), fname, local_cache=local_cache), map_location=map_location
    )


def load_model_state(checkpoint_dir: PathOrStr, model: torch.nn.Module):
    """
    Load model state from a distributed FSDP model checkpoint created from :func:`save_fsdp_model_and_optim_state()`.
    Note that ``model`` should not be wrapped with FSDP.
    """
    state_dict = {"model": model.state_dict()}
    dist_cp.load_state_dict(
        state_dict,
        RemoteFileSystemReader(f"{str(checkpoint_dir).rstrip('/')}/{MODEL_AND_OPTIM_FOLDER}"),
        no_dist=True,
    )
    model.load_state_dict(state_dict["model"])


class RemoteFileSystemWriter(dist_cp.FileSystemWriter):
    """
    A subclass of :class:`~torch.distributed.checkpoint.FileSystemWriter` that can upload files
    directly to a cloud bucket when ``upload_to`` is specified.
    """

    def __init__(
        self,
        path: PathOrStr,
        single_file_per_rank: bool = True,
        sync_files: bool = True,
        thread_count: Optional[int] = None,
        per_thread_copy_ahead: int = 10_000_000,
        upload_to: Optional[str] = None,
        save_overwrite: bool = False,
    ) -> None:
        if thread_count is not None and thread_count <= 0:
            raise ValueError("thread count must be at least 1")
        super().__init__(
            path,
            single_file_per_rank=single_file_per_rank,
            sync_files=sync_files,
            thread_count=thread_count or default_thread_count(),
            per_thread_copy_ahead=per_thread_copy_ahead,
        )
        self.upload_to = None if upload_to is None else upload_to.rstrip("/")
        self.save_overwrite = save_overwrite

    def write_data(
        self,
        plan: dist_cp.SavePlan,
        planner: dist_cp.SavePlanner,
    ) -> Future[List[WriteResult]]:
        fut = super().write_data(plan, planner)
        if self.upload_to is not None:
            files_to_upload = set()
            for write_result in fut.wait():
                files_to_upload.add(write_result.storage_data.relative_path)

            with ThreadPoolExecutor(max_workers=self.thread_count) as executor:
                futures = []
                for fname in files_to_upload:
                    source = self.path / fname
                    target = f"{self.upload_to}/{fname}"
                    log.info(f"Uploading {source} to {target}...")
                    futures.append(executor.submit(upload, source, target, save_overwrite=self.save_overwrite))
                for f in as_completed(futures):
                    f.result()
        return fut

    def finish(self, metadata: Metadata, results: List[List[WriteResult]]) -> None:
        super().finish(metadata, results)
        if self.upload_to is not None:
            source = self.path / ".metadata"
            target = f"{self.upload_to}/.metadata"
            log.info(f"Uploading {source} to {target}...")
            upload(source, target, save_overwrite=self.save_overwrite)


class RemoteFileSystemReader(dist_cp.StorageReader):
    """
    A :class:`~torch.distributed.checkpoint.StorageReader` based on :class:`~torch.distributed.checkpoint.FileSystemReader`
    that can read data directly from cloud storage as well as a local directory.
    """

    def __init__(
        self, path: PathOrStr, *, local_cache: Optional[PathOrStr] = None, thread_count: Optional[int] = None
    ):
        super().__init__()
        if thread_count is not None and thread_count <= 0:
            raise ValueError("thread count must be at least 1")
        self.path = str(path).rstrip("/")
        self.cache = None if local_cache is None else Path(local_cache)
        self.thread_count = thread_count or default_thread_count()
        self.storage_data: Dict[MetadataIndex, _StorageInfo] = dict()
        self._metadata: Optional[Metadata] = None

    def _get_bytes(self, relative_path: str, offset: int, length: int) -> bytes:
        if self.cache is not None and (path := self.cache / relative_path).is_file():
            return get_bytes_range(path, offset, length)
        else:
            return get_bytes_range(f"{self.path}/{relative_path}", offset, length)

    def _get_content_for_read(self, read_item: ReadItem) -> Tuple[ReadItem, bytes]:
        sinfo = self.storage_data[read_item.storage_index]
        content = self._get_bytes(sinfo.relative_path, sinfo.offset, sinfo.length)
        return (read_item, content)

    def read_data(self, plan: dist_cp.LoadPlan, planner: dist_cp.LoadPlanner) -> Future[None]:
        with ThreadPoolExecutor(max_workers=self.thread_count) as executor:
            read_item_content_futures = []
            for read_item in plan.items:
                read_item_content_futures.append(executor.submit(self._get_content_for_read, read_item))
            read_item_content_results = []
            for f in as_completed(read_item_content_futures):
                read_item_content_results.append(f.result())

        # Modified from `FileSystemReader.read_data()`
        for read_item, content in read_item_content_results:
            bytes = io.BytesIO(content)
            bytes.seek(0)
            if read_item.type == LoadItemType.BYTE_IO:
                planner.load_bytes(read_item, bytes)
            else:
                tensor = cast(torch.Tensor, torch.load(bytes, map_location="cpu"))
                tensor = narrow_tensor_by_index(tensor, read_item.storage_offsets, read_item.lengths)
                target_tensor = planner.resolve_tensor(read_item).detach()

                assert (
                    target_tensor.size() == tensor.size()
                ), f"req {read_item.storage_index} mismatch sizes {target_tensor.size()} vs {tensor.size()}"
                target_tensor.copy_(tensor)
                planner.commit_tensor(read_item, target_tensor)

        fut: Future = Future()
        fut.set_result(None)
        return fut

    def read_metadata(self) -> Metadata:
        if self._metadata is None:
            with resource_path(self.path, ".metadata", local_cache=self.cache).open("rb") as metadata_file:
                self._metadata = pickle.load(metadata_file)
        return self._metadata

    def set_up_storage_reader(self, metadata: Metadata, is_coordinator: bool) -> None:
        del is_coordinator
        self.storage_data = metadata.storage_data
        assert self.storage_data is not None

    def prepare_local_plan(self, plan: dist_cp.LoadPlan) -> dist_cp.LoadPlan:
        return plan

    def prepare_global_plan(self, global_plan: List[dist_cp.LoadPlan]) -> List[dist_cp.LoadPlan]:
        return global_plan


class Checkpointer(metaclass=ABCMeta):
    def __init__(self, cfg: TrainConfig, thread_count: Optional[int] = None):
        self.cfg = cfg
        self.thread_count = thread_count or default_thread_count()

    @abstractmethod
    def save_checkpoint(
        self,
        dir: PathOrStr,
        fsdp_model: FSDP,
        optim: Optimizer,
        train_state: Dict[str, Any],
        *,
        upload_to: Optional[str] = None,
    ) -> None:
        raise NotImplementedError

    @abstractmethod
    def restore_checkpoint(
        self,
        load_path: PathOrStr,
        fsdp_model: FSDP,
        optim: Optimizer,
        *,
        local_cache: Optional[PathOrStr] = None,
        load_optimizer_state: bool = True,
    ) -> Dict[str, Any]:
        """
        Restores a checkpoint to the model and optimizer. Returns the remaining trainer state.
        """
        raise NotImplementedError

<<<<<<< HEAD
=======
    def unshard_checkpoint(
        self,
        load_path: PathOrStr,
        *,
        local_cache: Optional[PathOrStr] = None,
        load_optimizer_state: bool = True,
        load_trainer_state: bool = True,
        device: Optional[torch.device] = None,
    ) -> Tuple[Dict[str, torch.Tensor], Optional[Dict[str, Any]], Optional[Dict[str, Any]]]:
        """
        Unshard a checkpoint.

        Note this is not marked abstract because child classes are not required to implemented this.
        """
        del load_path, local_cache, load_optimizer_state, load_trainer_state, device
        raise NotImplementedError

>>>>>>> c366e420
    @contextmanager
    def _temporary_wd(self, dir: PathOrStr) -> Generator[Path, None, None]:
        # Make sure checkpoint directory doesn't exist unless it's okay to overwrite it.
        checkpoint_dir = Path(dir)
        if not dir_is_empty(checkpoint_dir):
            if self.cfg.save_overwrite:
                if get_fs_local_rank() == 0:
                    shutil.rmtree(checkpoint_dir, ignore_errors=True)
            else:
                raise FileExistsError(checkpoint_dir)
        # No need to mkdir here since we'll directly replace the temporary directory with
        # this directory below.
        barrier()

        # Prepare temporary directory. We don't have to be as careful here, we can
        # just remove it if it already exists.
        checkpoint_dir_tmp = checkpoint_dir.with_name(checkpoint_dir.name + "-tmp")
        if get_fs_local_rank() == 0:
            shutil.rmtree(checkpoint_dir_tmp, ignore_errors=True)
        barrier()

        # Yield temporary directory for `.save_checkpoint()` to use.
        yield checkpoint_dir_tmp

        barrier()

        # Finally if all went well replace the temporary directory with the actual
        # checkpoint directory.
        if get_fs_local_rank() == 0:
            # Replace temp directory with target checkpoint directory.
            try:
                checkpoint_dir_tmp.replace(checkpoint_dir)
            except FileNotFoundError:
                # Caught when another (file-system) local rank 0 has already replaced the tmp directory.
                # This can happen when nodes are saving to a common NFS drive but otherwise have distinct
                # file-systems.
                if not checkpoint_dir.exists():
                    raise

        # In the cases where we're using a shared NFS drive between ranks to save checkpoints,
        # replacing the temp directory with the final directory from rank 0 might not be immediately
        # realized in the file systems of the other ranks.
        # So we wait here across all ranks until that final checkpoint directory is visible.
<<<<<<< HEAD
        wait_on(lambda: checkpoint_dir.exists(), "Waiting for checkpoint directory", timeout=10.0)
=======
        wait_for(lambda: checkpoint_dir.exists(), "Waiting for checkpoint directory", timeout=10.0)
>>>>>>> c366e420

        barrier()

    def _save_config(self, dir: PathOrStr, *, upload_to: Optional[str] = None) -> None:
        if get_global_rank() == 0:
            log.info("Saving config...")
            self.cfg.save(config_path := Path(dir) / "config.yaml")
            if upload_to is not None:
                upload_target = f"{upload_to}/config.yaml"
                log.info(f"Uploading {config_path} to {upload_target}")
                upload(config_path, upload_target, save_overwrite=self.cfg.save_overwrite)


class FullCheckpointer(Checkpointer):
    """
    A :class:`Checkpointer` that saves a single full model and optimizer state dictionary.
    """

    def save_checkpoint(
        self,
        dir: PathOrStr,
        fsdp_model: FSDP,
        optim: Optimizer,
        trainer_state: Dict[str, Any],
        *,
        upload_to: Optional[str] = None,
    ) -> None:
        with self._temporary_wd(dir) as checkpoint_dir:
            with FSDP.state_dict_type(
                fsdp_model,
                state_dict_type=StateDictType.FULL_STATE_DICT,
                state_dict_config=FullStateDictConfig(rank0_only=True, offload_to_cpu=True),
                optim_state_dict_config=FullOptimStateDictConfig(rank0_only=True, offload_to_cpu=True),
            ):
                # We'll write the model and optimizer state dicts individually to reduce (CPU) memory consumption.
                # First the model state.
                model_state_dict = fsdp_model.state_dict()
                if get_global_rank() == 0:
                    log.info("Saving model state...")
                    save_state_dict(
                        checkpoint_dir,
                        "model.pt",
                        model_state_dict,
                        upload_to=upload_to,
                        save_overwrite=self.cfg.save_overwrite,
<<<<<<< HEAD
                        no_dist=True,
=======
                        synchronize=False,
>>>>>>> c366e420
                    )
                del model_state_dict
                barrier()

                # Then the optimizer state.
                optim_state_dict = FSDP.optim_state_dict(fsdp_model, optim)
                if get_global_rank() == 0:
                    log.info("Saving optim state...")
                    save_state_dict(
                        checkpoint_dir,
                        "optim.pt",
                        optim_state_dict,
                        upload_to=upload_to,
                        save_overwrite=self.cfg.save_overwrite,
<<<<<<< HEAD
                        no_dist=True,
=======
                        synchronize=False,
>>>>>>> c366e420
                    )
                del optim_state_dict
                barrier()

            # Save trainer state.
            if get_global_rank() == 0:
                log.info("Saving trainer state...")
                save_state_dict(
                    checkpoint_dir,
                    "train.pt",
                    trainer_state,
                    upload_to=upload_to,
                    save_overwrite=self.cfg.save_overwrite,
<<<<<<< HEAD
                    no_dist=True,
=======
                    synchronize=False,
>>>>>>> c366e420
                )
            # Save config.
            self._save_config(checkpoint_dir, upload_to=upload_to)

    def restore_checkpoint(
        self,
        load_path: PathOrStr,
        fsdp_model: FSDP,
        optim: Optimizer,
        *,
        local_cache: Optional[PathOrStr] = None,
        load_optimizer_state: bool = True,
    ) -> Dict[str, Any]:
        with FSDP.state_dict_type(
            fsdp_model,
            state_dict_type=StateDictType.FULL_STATE_DICT,
            state_dict_config=FullStateDictConfig(rank0_only=True, offload_to_cpu=True),
            optim_state_dict_config=FullOptimStateDictConfig(rank0_only=True, offload_to_cpu=True),
        ):
            # Load model state.
            log.info("Loading model state...")
            fsdp_model.load_state_dict(
                fsdp_model._fsdp_wrapped_module._make_state_dict_compatible(
                    load_state_dict(load_path, "model.pt", local_cache=local_cache, map_location="cpu")
                )
            )

            # Load optimizer state.
            if load_optimizer_state:
                log.info("Loading optimizer state...")
                optim_state_dict = load_state_dict(
                    load_path, "optim.pt", local_cache=local_cache, map_location="cpu"
                )
                load_fsdp_optim_state(fsdp_model, optim, optim_state_dict)

            # Load other state.
            try:
                trainer_state = load_state_dict(load_path, "train.pt", local_cache=local_cache)
            except FileNotFoundError:
                # for backwards compatibility
                trainer_state = load_state_dict(load_path, "other.pt", local_cache=local_cache)
        barrier()
        return trainer_state

    def load_checkpoint(
        self,
        load_path: PathOrStr,
        *,
        local_cache: Optional[PathOrStr] = None,
        load_optimizer_state: bool = True,
        device: Optional[torch.device] = None,
    ) -> Tuple[Dict[str, torch.Tensor], Optional[Dict[str, Any]]]:
        device = device if device is not None else torch.device("cpu")
        model_state = load_state_dict(load_path, "model.pt", local_cache=local_cache, map_location=device)  # type: ignore
        optim_state = None
        if load_optimizer_state:
            optim_state = load_state_dict(load_path, "optim.pt", local_cache=local_cache, map_location=device)  # type: ignore
        return model_state, optim_state


<<<<<<< HEAD
class NewStyleShardedCheckpointer(Checkpointer):
=======
class TorchNewStyleShardedCheckpointer(Checkpointer):
>>>>>>> c366e420
    """
    A sharded :class:`Checkpointer` that uses PyTorch's new distributed checkpointing functionality.
    """

    def save_checkpoint(
        self,
        dir: PathOrStr,
        fsdp_model: FSDP,
        optim: Optimizer,
        trainer_state: Dict[str, Any],
        *,
        upload_to: Optional[str] = None,
    ) -> None:
        with self._temporary_wd(dir) as checkpoint_dir:
            # Save model and optim state.
            save_fsdp_model_and_optim_state(
                checkpoint_dir,
                fsdp_model,
                optim,
                upload_to=upload_to,
                save_overwrite=self.cfg.save_overwrite,
            )

            # Save trainer state.
            log.info("Saving trainer state...")
            save_state_dict(
                checkpoint_dir,
                f"train/rank{get_global_rank()}.pt",
                trainer_state,
                upload_to=upload_to,
                save_overwrite=self.cfg.save_overwrite,
            )

            # Save config.
            self._save_config(checkpoint_dir, upload_to=upload_to)

    def restore_checkpoint(
        self,
        load_path: PathOrStr,
        fsdp_model: FSDP,
        optim: Optimizer,
        *,
        local_cache: Optional[PathOrStr] = None,
        load_optimizer_state: bool = True,
    ) -> Dict[str, Any]:
        # Load model and optimizer state in place.
        log.info("Loading model and optimizer state...")
        load_fsdp_model_and_optim_state(
            load_path,
            fsdp_model,
            optim,
            local_cache=local_cache,
            load_optimizer_state=load_optimizer_state,
        )

        # Load trainer state dict.
        log.info("Loading trainer state...")
        try:
            trainer_state = load_state_dict(
                load_path, f"train/rank{get_global_rank()}.pt", local_cache=local_cache
            )
        except FileNotFoundError:
            # Fall back to rank 0 train state.
            # This can happen when we're restoring a checkpoint with a different world size.
            trainer_state = load_state_dict(load_path, "train/rank0.pt", local_cache=local_cache)
        barrier()
        return trainer_state


<<<<<<< HEAD
class LegacyShardedCheckpointer(Checkpointer):
=======
class TorchLegacyShardedCheckpointer(Checkpointer):
>>>>>>> c366e420
    """
    A sharded :class:`Checkpointer` that just uses `torch.save()` with extra logic for handling FSDP model
    and optim state.

    The world size must be kept consistent when using this checkpointer.
    """

    def save_checkpoint(
        self,
        dir: PathOrStr,
        fsdp_model: FSDP,
        optim: Optimizer,
        trainer_state: Dict[str, Any],
        *,
        upload_to: Optional[str] = None,
    ) -> None:
        with self._temporary_wd(dir) as checkpoint_dir:
            with FSDP.state_dict_type(
                fsdp_model,
                state_dict_type=StateDictType.SHARDED_STATE_DICT,
                state_dict_config=ShardedStateDictConfig(offload_to_cpu=True),
                optim_state_dict_config=ShardedOptimStateDictConfig(offload_to_cpu=True),
            ):
                state_dict = {
                    "model": fsdp_model.state_dict(),
                    "optim": FSDP.optim_state_dict(fsdp_model, optim),
                    **trainer_state,
                }
                save_state_dict(
                    checkpoint_dir,
                    f"rank{get_global_rank()}.pt",
                    state_dict,
                    upload_to=upload_to,
                    save_overwrite=self.cfg.save_overwrite,
                )

            # Save config.
            self._save_config(checkpoint_dir, upload_to=upload_to)

    def restore_checkpoint(
        self,
        load_path: PathOrStr,
        fsdp_model: FSDP,
        optim: Optimizer,
        *,
        local_cache: Optional[PathOrStr] = None,
        load_optimizer_state: bool = True,
    ) -> Dict[str, Any]:
        with FSDP.state_dict_type(
            fsdp_model,
            state_dict_type=StateDictType.SHARDED_STATE_DICT,
            state_dict_config=ShardedStateDictConfig(offload_to_cpu=True),
            optim_state_dict_config=ShardedOptimStateDictConfig(offload_to_cpu=True),
        ):
            # Deserialize state dict.
            state_dict = load_state_dict(
                load_path, f"rank{get_global_rank()}.pt", local_cache=local_cache, map_location="cpu"
            )

            # Load model and optimizer state.
            log.info("Loading model state...")
            fsdp_model.load_state_dict(state_dict["model"])
            del state_dict["model"]
            if load_optimizer_state:
                log.info("Loading optimizer state...")
                load_fsdp_optim_state(fsdp_model, optim, state_dict["optim"])
            del state_dict["optim"]

        barrier()
        return state_dict

<<<<<<< HEAD
=======
    def unshard_checkpoint(
        self,
        load_path: PathOrStr,
        *,
        local_cache: Optional[PathOrStr] = None,
        load_optimizer_state: bool = True,
        load_trainer_state: bool = True,
        device: Optional[torch.device] = None,
    ) -> Tuple[Dict[str, torch.Tensor], Optional[Dict[str, Any]], Optional[Dict[str, Any]]]:
        assert local_cache is None, "this method currently only supports local files"
        full_state_dict = self._unshard(load_path, device or torch.device("cpu"), skip_keys={"rng"})
        model_state = full_state_dict.pop("model")
        optim_state = full_state_dict.pop("optim")
        return (
            model_state,
            optim_state if load_optimizer_state else None,
            full_state_dict if load_trainer_state else None,
        )

    def _unshard(self, input_dir: PathOrStr, device: torch.device, skip_keys: Optional[Set[str]] = None):
        input_dir = Path(input_dir)
        skip_keys = skip_keys or set()

        # Monkeypatch torch's ShardedTensor, so we can unpickle without having torch.distributed set up.
        def _rebuild_from_type_v2_monkey(func, new_type, args, state):
            ret = func(*args)
            if type(ret) is not new_type:
                ret = ret.as_subclass(new_type)

            # Shortcut the construction of ShardedTensor
            # This is in the top 5 of my worst hacks.
            if isinstance(ret, ShardedTensor):
                ret._local_shards, ret._metadata, _, ret._sharding_spec, ret._init_rrefs = state
                return ret

            # The rest of this function ought to be in the top 5 of somebody else's worst hacks.
            # Tensor does define __setstate__ even though it doesn't define
            # __getstate__. So only use __setstate__ if it is NOT the one defined
            # on Tensor
            if getattr(ret.__class__, "__setstate__", torch.Tensor.__setstate__) is not torch.Tensor.__setstate__:
                ret.__setstate__(state)
            else:
                ret = torch._utils._set_obj_state(ret, state)
            return ret

        torch._tensor._rebuild_from_type_v2 = _rebuild_from_type_v2_monkey

        # We load in threads because it's faster.
        executor = ThreadPoolExecutor()
        shards_dict = {}
        for shard_name in input_dir.glob("rank*.pt"):
            log.info("Loading %s ...", shard_name)
            shard_number = int(shard_name.name[4:-3])  # shard names look like "rankXX.pt"
            shards_dict[shard_number] = executor.submit(torch.load, shard_name, map_location="cpu")
        shards = [None] * len(shards_dict)
        for rank, shard_future in shards_dict.items():
            shard = shard_future.result()
            for key in skip_keys:
                if key in shard:
                    del shard[key]
            shards[rank] = shard
        assert all(shard is not None for shard in shards)
        executor.shutdown()
        del shards_dict

        log.info("Unsharding from %d shards ...", len(shards))

        unsharded_state_dict = self._unshard_object(shards, device=device)
        # At this point in time we need 2x memory :-(
        del shards

        return unsharded_state_dict

    def _unshard_object(self, os: List[Any], device: torch.device) -> Any:
        rank0_item = os[0]
        assert all(type(o) is type(rank0_item) for o in os)
        if isinstance(rank0_item, str):
            assert all(o == rank0_item for o in os)
            return rank0_item
        elif isinstance(rank0_item, (list, tuple, set)):
            assert all(len(o) == len(rank0_item) for o in os)
            return rank0_item.__class__(self._unshard_object(o, device=device) for o in zip(*os))
        elif isinstance(rank0_item, dict):
            assert all(o.keys() == rank0_item.keys() for o in os)
            return {key: self._unshard_object([o[key] for o in os], device=device) for key in rank0_item.keys()}
        elif isinstance(rank0_item, ShardedTensor):
            return self._gather(os, device=device)
        else:
            assert all(self._objects_are_equal(o, rank0_item) for o in os)
            return rank0_item

    def _gather(self, shards: List[ShardedTensor], device: torch.device) -> torch.Tensor:
        world_size = len(shards)
        shard0_md = shards[0].metadata()
        # Make sure all shards agree on the metadata
        assert all(shard.metadata() == shard0_md for shard in shards)
        # Make sure the nth shard expects to be the nth shard.
        assert all(
            shard_md.placement.rank() == rank  # type: ignore
            for rank, shard_md in enumerate(shard0_md.shards_metadata)
        )

        def shard_size(shard_md):
            return reduce((lambda x, y: x * y), shard_md.shard_sizes)  # type: ignore[attr-defined]

        rank_sizes = [0 for _ in range(world_size)]
        max_rank_size = 0
        shard_placement: Dict[ShardMetadata, Tuple[int, int]] = {}
        for shard_md in shard0_md.shards_metadata:
            shard_rank = cast(_remote_device, shard_md.placement).rank()
            assert shard_rank is not None

            shard_placement[shard_md] = (shard_rank, rank_sizes[shard_rank])
            rank_sizes[shard_rank] += shard_size(shard_md)
            max_rank_size = max(max_rank_size, rank_sizes[shard_rank])

        gather_list: List[torch.Tensor] = [torch.empty((max_rank_size,)) for _ in range(world_size)]

        datas = []
        with torch.no_grad():
            for shard in shards:
                data = torch.empty(max_rank_size)

                for local_shard in shard.local_shards():
                    src = local_shard.tensor.flatten()
                    shard_offset = shard_placement[local_shard.metadata][1]
                    data[shard_offset : shard_offset + src.numel()].copy_(src)

                datas.append(data)

        # torch.gather in a nutshell
        for rank, data in enumerate(datas):
            gather_list[rank].copy_(data)

        full_size = shard0_md.size
        out = torch.empty(*full_size, dtype=shard0_md.tensor_properties.dtype, device=device)
        dims = len(full_size)
        for shard_md in shard0_md.shards_metadata:
            rank, rank_offset = shard_placement[shard_md]
            tensor = gather_list[rank]
            tensor = tensor[rank_offset : rank_offset + shard_size(shard_md)]
            tensor = tensor.view(shard_md.shard_sizes)

            out_narrow_view = out
            for dim in range(dims):
                out_narrow_view = out_narrow_view.narrow(
                    dim,
                    shard_md.shard_offsets[dim],
                    shard_md.shard_sizes[dim],
                )

            out_narrow_view.copy_(tensor)

        return out

    def _objects_are_equal(self, a: Any, b: Any) -> bool:
        if type(a) is not type(b):
            return False
        if isinstance(a, ndarray):
            return np.array_equal(a, b)
        elif isinstance(a, torch.Tensor):
            return torch.equal(a, b)
        else:
            return a == b

>>>>>>> c366e420

@dataclass
class _LocalShardedCheckpointerMetadata(BaseConfig):
    world_size: int = field(default_factory=get_world_size)


@dataclass
class _FlatParamShard:
    full_shape: torch.Size
    shard_offsets: Tuple[int, int]
    shard_data: Optional[torch.Tensor]

    def copy_into(self, full_tensor: torch.Tensor) -> None:
        assert self.shard_data is not None
        full_tensor_shard_view = full_tensor.view(-1)[self.shard_offsets[0] : self.shard_offsets[1] + 1]
        assert self.shard_data.shape == full_tensor_shard_view.shape
        full_tensor_shard_view.copy_(self.shard_data)


class LocalShardedCheckpointer(Checkpointer):
    """
    A sharded :class:`Checkpointer` that directly saves the local FSDP flat params data.
    The optimizer state is saved directly with `torch.save()` without reformatting via FSDP methods.

    The world size must be kept consistent when using this checkpointer. However, you can easily
    reconstruct a full unsharded model and/or optimizer state dictionary from a single Python process
    using :meth:`unshard_checkpoint()` (no distributed initialization required).
    """

    # These correspond to metadata attributes on `torch.distributed.fsdp.flat_param.FlatParameter`.
    _FLAT_PARAM_METADATA_TO_SAVE = (
        "_fqns",
        "_shard_param_offsets",
        "_shard_indices",
        "_numels",
        "_numels_with_padding",
        "_shapes",
        "_shard_numel_padded",
        "_shard_param_infos",
    )

    def _fsdp_modules(self, fsdp_model: FSDP) -> List[Tuple[str, FSDP]]:
        """
        Returns a list of FSDP modules with their FQN.
        """
        modules = []
        for name, module in fsdp_model.named_modules():
            if isinstance(module, FSDP):
                modules.append((name, module))
        return modules

    def _prepare_fsdp_model(self, fsdp_model: FSDP) -> None:
        from torch.distributed.fsdp._runtime_utils import _lazy_init

        # TODO (epwalsh): I'm not sure if this is necessary, but this is what PyTorch does before saving/loading
        # an FSDP state dict through the built-in methods.
        if torch.cuda.is_available():
            torch.cuda.synchronize()
        _lazy_init(fsdp_model, fsdp_model)

    def _fsdp_handles(self, fsdp_model: FSDP) -> List[FlatParamHandle]:
        if version.parse(torch.__version__) < version.parse("2.1.0"):
            return fsdp_model._handles  # type: ignore
        elif version.parse(torch.__version__) < version.parse("2.2.0"):
            return [fsdp_model._handle]  # type: ignore
        else:
            # Need to verify FSDP internals with newer versions.
            raise NotImplementedError

    @torch.no_grad()
    def _get_flat_param_state_to_save(self, fsdp_model: FSDP) -> Dict[str, Any]:
        self._prepare_fsdp_model(fsdp_model)
        module_data = []
        for module_fqn, fsdp_module in self._fsdp_modules(fsdp_model):
            handle_data = []
            for handle in self._fsdp_handles(fsdp_module):
                data: Dict[str, Any] = {}
                # This is a `FlatParameter` instance.
                # See `torch.distributed.fsdp.flat_param` for the API.
                flat_param = handle.flat_param
                data["flat_param.data"] = flat_param.detach()
                for key in self._FLAT_PARAM_METADATA_TO_SAVE:
                    if hasattr(flat_param, key):
                        data[f"flat_param.{key}"] = getattr(flat_param, key)
                handle_data.append(data)
            module_data.append({"handles": handle_data, "name": module_fqn})
        return {"modules": module_data}

    @torch.no_grad()
    def _load_flat_param_state(self, fsdp_model: FSDP, model_state: Dict[str, Any]):
        """Load the state produced from `self._get_flat_param_state_to_save()`."""
        self._prepare_fsdp_model(fsdp_model)
        fsdp_modules = self._fsdp_modules(fsdp_model)
        assert len(model_state["modules"]) == len(fsdp_modules)
        for (_, fsdp_module), module_data in zip(fsdp_modules, model_state["modules"]):
            handles = self._fsdp_handles(fsdp_module)
            assert len(handles) == len(module_data["handles"])
            for handle, data in zip(handles, module_data["handles"]):
                flat_param = handle.flat_param
                # Make sure metadata matches.
                for key in self._FLAT_PARAM_METADATA_TO_SAVE:
                    if hasattr(flat_param, key):
                        assert getattr(flat_param, key) == data[f"flat_param.{key}"]
                # Load the flat sharded data.
                flat_param.copy_(data["flat_param.data"])

    def _save_metadata(self, dir: PathOrStr, *, upload_to: Optional[str] = None) -> None:
        if get_fs_local_rank() == 0:
            log.info("Saving metadata...")
            metadata = _LocalShardedCheckpointerMetadata()
            metadata.save(metadata_path := Path(dir) / "metadata.yaml")
            if upload_to is not None and get_global_rank() == 0:
                upload_target = f"{upload_to}/metadata.yaml"
                log.info(f"Uploading {metadata_path} to {upload_target}")
                upload(metadata_path, upload_target, save_overwrite=self.cfg.save_overwrite)

    def _load_metadata(
        self, load_path: PathOrStr, *, local_cache: Optional[PathOrStr] = None
    ) -> _LocalShardedCheckpointerMetadata:
        metadata_path = resource_path(load_path, "metadata.yaml", local_cache=local_cache)
        return _LocalShardedCheckpointerMetadata.load(metadata_path)

    def save_checkpoint(
        self,
        dir: PathOrStr,
        fsdp_model: FSDP,
        optim: Optimizer,
        trainer_state: Dict[str, Any],
        *,
        upload_to: Optional[str] = None,
    ) -> None:
        with self._temporary_wd(dir) as checkpoint_dir:
            # Gather local FSDP flat params data to save.
            # We also save some flat param metadata like the corresponding fully qualified names (fqns)
            # of each original parameter so we can validate that the sharding is the same when loading
            # one of these checkpoints.
            log.info("Saving local FSDP flat params data...")
            save_state_dict(
                checkpoint_dir,
                f"model/rank{get_global_rank()}.pt",
                self._get_flat_param_state_to_save(fsdp_model),
                upload_to=upload_to,
                save_overwrite=self.cfg.save_overwrite,
            )

            # Save optimizer state.
            log.info("Saving local optimizer state...")
            save_state_dict(
                checkpoint_dir,
                f"optim/rank{get_global_rank()}.pt",
                optim.state_dict(),
                upload_to=upload_to,
                save_overwrite=self.cfg.save_overwrite,
            )

            # Save trainer state.
            log.info("Saving trainer state...")
            save_state_dict(
                checkpoint_dir,
                f"train/rank{get_global_rank()}.pt",
                trainer_state,
                upload_to=upload_to,
                save_overwrite=self.cfg.save_overwrite,
            )

            # Save config.
            self._save_config(checkpoint_dir, upload_to=upload_to)

            # Save metadata.
            self._save_metadata(checkpoint_dir, upload_to=upload_to)

    def restore_checkpoint(
        self,
        load_path: PathOrStr,
        fsdp_model: FSDP,
        optim: Optimizer,
        *,
        local_cache: Optional[PathOrStr] = None,
        load_optimizer_state: bool = True,
    ) -> Dict[str, Any]:
        # Load metadata and make sure checkpoint is compatible.
        metadata = self._load_metadata(load_path, local_cache=local_cache)
        assert metadata.world_size == get_world_size()

        # Load local FSDP flat param data.
        log.info("Loading local FSDP flat params data...")
        model_state = load_state_dict(
            load_path, f"model/rank{get_global_rank()}.pt", local_cache=local_cache, map_location="cpu"
        )
        self._load_flat_param_state(fsdp_model, model_state)
        del model_state

        # Load local optim state.
        if load_optimizer_state:
            log.info("Loading local optimizer state...")
            optim_state = load_state_dict(
                load_path, f"optim/rank{get_global_rank()}.pt", local_cache=local_cache, map_location="cpu"
            )
            optim.load_state_dict(optim_state)
            del optim_state

        # Load local trainer state.
        log.info("Loading local trainer state...")
        trainer_state = load_state_dict(load_path, f"train/rank{get_global_rank()}.pt", local_cache=local_cache)
        barrier()
        return trainer_state

    def _iter_flat_param_shards(
        self, model_state: Dict[str, Any]
    ) -> Generator[Tuple[str, _FlatParamShard], None, None]:
        for module_data in model_state["modules"]:
            module_prefix = module_data["name"].replace("_fsdp_wrapped_module.", "")
            for handle in module_data["handles"]:
                flat_data = handle["flat_param.data"]
                if (num_padding := handle["flat_param._shard_numel_padded"]) > 0:
                    # If there's padding in the flat param it should be on the right.
                    assert (flat_data[-num_padding:] == 0).all()
                # NOTE: this changes depending on the torch version, but we don't do a version
                # check since we might be trying to unshard an old checkpoint that was stored
                # with a different torch version than we're currently running with.
                if "flat_param._shard_indices" in handle:
                    # torch <=2.0.1
                    param_start = handle["flat_param._shard_indices"][0]
                    current_flat_index = 0
                    for relative_fqn, full_shape, (offset_start, offset_end) in zip(
                        handle["flat_param._fqns"][param_start:],
                        handle["flat_param._shapes"][param_start:],
                        handle["flat_param._shard_param_offsets"],
                    ):
                        root_fqn = relative_fqn if not module_prefix else f"{module_prefix}.{relative_fqn}"
                        numel_shard = offset_end - offset_start + 1
                        flat_param_shard = _FlatParamShard(
                            full_shape=full_shape,
                            shard_offsets=(offset_start, offset_end),
                            shard_data=flat_data[current_flat_index : current_flat_index + numel_shard],
                        )
                        current_flat_index += numel_shard
                        yield root_fqn, flat_param_shard
                else:
                    # torch >=2.1.0
                    for relative_fqn, full_shape, shard_param_info in zip(
                        handle["flat_param._fqns"],
                        handle["flat_param._shapes"],
                        handle["flat_param._shard_param_infos"],
                    ):
                        if not shard_param_info.in_shard:
                            continue
                        root_fqn = relative_fqn if not module_prefix else f"{module_prefix}.{relative_fqn}"
                        flat_param_shard = _FlatParamShard(
                            full_shape=full_shape,
                            shard_offsets=(
                                shard_param_info.intra_param_start_idx,
                                shard_param_info.intra_param_end_idx,
                            ),
                            shard_data=flat_data[
                                shard_param_info.offset_in_shard : shard_param_info.offset_in_shard
                                + shard_param_info.numel_in_shard
                            ],
                        )
                        yield root_fqn, flat_param_shard

    def unshard_checkpoint(
        self,
        load_path: PathOrStr,
        *,
        local_cache: Optional[PathOrStr] = None,
        load_optimizer_state: bool = True,
<<<<<<< HEAD
        device: Optional[torch.device] = None,
    ) -> Tuple[Dict[str, torch.Tensor], Optional[Dict[str, Any]]]:
        device = device or torch.device("cpu")
        try:
            metadata = self._load_metadata(load_path, local_cache=local_cache)
            world_size = metadata.world_size
        except FileNotFoundError:
            assert isinstance(
                load_path, Path
            ), "Automatically detecting the world size requires the checkpoint to be local."
            world_size = sum(1 for _ in (load_path / "train").glob("rank*.pt"))

        # Gather paths model state, potentially downloading them.
        log.info("Gathering model state dicts...")
        model_state_paths = self._gather_state_dict_paths(load_path, "model", world_size, local_cache=local_cache)
=======
        load_trainer_state: bool = True,
        device: Optional[torch.device] = None,
    ) -> Tuple[Dict[str, torch.Tensor], Optional[Dict[str, Any]], Optional[Dict[str, Any]]]:
        device = device or torch.device("cpu")
        metadata = self._load_metadata(load_path, local_cache=local_cache)

        # Gather paths model state, potentially downloading them.
        log.info("Gathering model state dicts...")
        model_state_paths = self._gather_state_dict_paths(
            load_path, "model", metadata.world_size, local_cache=local_cache
        )
>>>>>>> c366e420

        # Load model state dicts one-by-one, materializing and populating the full parameters as we go.
        log.info("Materializing full parameters...")
        full_model_state: Dict[str, torch.Tensor] = {}
        # We keep a copy of the flat param metadata minus the actual tensors so we can reconstruct
        # the full optimizer state below without having to reload the model state dicts.
        flat_params_data: Dict[int, Dict[str, _FlatParamShard]] = defaultdict(dict)
        for rank, path in enumerate(model_state_paths):
            log.info(f"Loading shards from rank {rank}...")
            model_state = torch.load(path, map_location="cpu")
            for root_fqn, flat_param_shard in self._iter_flat_param_shards(model_state):
                if root_fqn not in full_model_state:
                    log.info(
                        f"Materializing full parameter '{root_fqn}' with shape {flat_param_shard.full_shape}..."
                    )
                    assert flat_param_shard.shard_data is not None
                    full_model_state[root_fqn] = torch.empty(
                        flat_param_shard.full_shape, dtype=flat_param_shard.shard_data.dtype, device=device
                    )
                    # Fill with NaNs so we can validate that the whole parameter has been populated
                    # afterwards.
                    full_model_state[root_fqn].fill_(torch.nan)
                # Copy over the local shard to the relevant part of the full parameter.
                full_param = full_model_state[root_fqn]
                log.info(f"Loading rank {rank} shard for '{root_fqn}'...")
                flat_param_shard.copy_into(full_param)
                flat_params_data[rank][root_fqn] = replace(flat_param_shard, shard_data=None)

        log.info("Validating full parameters...")
        for key, tensor in full_model_state.items():
            if torch.isnan(tensor).any():
                raise ValueError(f"Parameter '{key}' contains NaNs, this is likely a bug with the unsharder")

<<<<<<< HEAD
        if not load_optimizer_state:
            return full_model_state, None

        log.info("Gathering optim state dicts...")
        optim_state_paths = self._gather_state_dict_paths(load_path, "optim", world_size, local_cache=local_cache)
=======
        trainer_state: Optional[Dict[str, Any]] = None
        if load_trainer_state:
            trainer_state = load_state_dict(load_path, "train/rank0.pt", local_cache=local_cache)

        if not load_optimizer_state:
            return full_model_state, None, trainer_state

        log.info("Gathering optim state dicts...")
        optim_state_paths = self._gather_state_dict_paths(
            load_path, "optim", metadata.world_size, local_cache=local_cache
        )
>>>>>>> c366e420

        log.info("Materializing full optim state...")
        full_optim_state: Dict[str, Any] = {"state": defaultdict(dict)}
        fqn_to_id: Dict[str, int] = {}
        id_to_fqn: Dict[int, str] = {}
        for rank, path in enumerate(optim_state_paths):
            log.info(f"Loading sharded optim state from rank {rank}...")
            optim_state = torch.load(path, map_location="cpu")

            # Initialize param groups.
            # We assume parameter groups are the same across all ranks.
            # The only thing that differs across ranks is the state for each local sharded param.
            if "param_groups" not in full_optim_state:
                full_optim_state["param_groups"] = optim_state["param_groups"]
            else:
                assert full_optim_state["param_groups"] == optim_state["param_groups"]

            # Generate mapping of parameter FQNs to optimizer param IDs and vice-versa.
            if not fqn_to_id or not id_to_fqn:
                for group in full_optim_state["param_groups"]:
                    for fqn, id in zip(group["param_names"], group["params"]):
                        fqn = fqn.replace("_fsdp_wrapped_module.", "")
                        fqn_to_id[fqn] = id
                        id_to_fqn[id] = fqn

            # Iterate over local shard state and copy into the full state.
            for id, shard_state in optim_state["state"].items():
                fqn = id_to_fqn[id]
                flat_param_shard = flat_params_data[rank][fqn]
                full_state = full_optim_state["state"][id]
                for key, shard_value in shard_state.items():
                    assert isinstance(shard_value, torch.Tensor)
                    if shard_value.shape == torch.Size([]):
                        # Add singleton tensors directly to full state. These should be the same across
                        # all ranks.
                        assert key in ("step", "grad_norm_exp_avg")  # sanity check
                        if key not in full_state:
                            full_state[key] = shard_value.to(device)
                        else:
                            assert full_state[key] == shard_value
                    else:
                        # Otherwise we have a sharded param state.
                        # If the corresponding full param state hasn't been materialized yet, do so now.
                        if key not in full_state:
                            log.info(
                                f"Materializing full state '{key}' for '{fqn}' with shape {flat_param_shard.full_shape}..."
                            )
                            full_state[key] = torch.empty(
                                flat_param_shard.full_shape, dtype=shard_value.dtype, device=device
                            )
                        full_state_value = full_state[key]

                        # Copy over the local shard state to the relevant part of the full parameter state.
                        log.info(f"Loading rank {rank} shard state of '{key}' for '{fqn}'...")
                        replace(flat_param_shard, shard_data=shard_value).copy_into(full_state_value)

        # Lastly, clean up the parameter names in param groups.
        for group in full_optim_state["param_groups"]:
            group["param_names"] = [n.replace("_fsdp_wrapped_module.", "") for n in group["param_names"]]

<<<<<<< HEAD
        return full_model_state, full_optim_state
=======
        return full_model_state, full_optim_state, trainer_state
>>>>>>> c366e420

    def _get_state_dict_path(
        self,
        load_path: PathOrStr,
        state_dict_type: str,
        rank: int,
        *,
        local_cache: Optional[PathOrStr] = None,
        progress=None,
    ) -> Tuple[int, Path]:
        fname = f"{state_dict_type}/rank{rank}.pt"
        return rank, resource_path(str(load_path).rstrip("/"), fname, local_cache=local_cache, progress=progress)

    def _gather_state_dict_paths(
        self,
        load_path: PathOrStr,
        state_dict_type: str,
        world_size: int,
        *,
        local_cache: Optional[PathOrStr] = None,
    ) -> List[Path]:
        progress = get_progress_bar()
        with ThreadPoolExecutor(max_workers=self.thread_count) as executor:
            futures = []
            for rank in range(world_size):
                future = executor.submit(
                    self._get_state_dict_path,
                    load_path,
                    state_dict_type,
                    rank,
                    local_cache=local_cache,
                    progress=progress,
                )
                futures.append(future)

            results: Dict[int, Path] = {}
            for future in as_completed(futures):
                rank, path = future.result()
                results[rank] = path

        return [results[rank] for rank in range(world_size)]


def build_sharded_checkpointer(
    cfg: TrainConfig, *, name: Optional[ShardedCheckpointerType] = None
) -> Checkpointer:
    name = name or cfg.sharded_checkpointer
<<<<<<< HEAD
    if name == ShardedCheckpointerType.new_style:
        return NewStyleShardedCheckpointer(cfg)
    elif name == ShardedCheckpointerType.legacy:
        return LegacyShardedCheckpointer(cfg)
=======
    if name == ShardedCheckpointerType.torch_new:
        return TorchNewStyleShardedCheckpointer(cfg)
    elif name == ShardedCheckpointerType.torch_legacy:
        return TorchLegacyShardedCheckpointer(cfg)
>>>>>>> c366e420
    elif name == ShardedCheckpointerType.local:
        return LocalShardedCheckpointer(cfg)
    else:
        raise NotImplementedError(name)<|MERGE_RESOLUTION|>--- conflicted
+++ resolved
@@ -7,14 +7,9 @@
 from concurrent.futures import ThreadPoolExecutor, as_completed
 from contextlib import contextmanager
 from dataclasses import dataclass, field, replace
-<<<<<<< HEAD
-from pathlib import Path
-from typing import Any, Dict, Generator, List, Optional, Tuple, cast
-=======
 from functools import reduce
 from pathlib import Path
 from typing import Any, Dict, Generator, List, Optional, Set, Tuple, cast
->>>>>>> c366e420
 
 import numpy as np
 import torch
@@ -54,11 +49,7 @@
     get_world_size,
     resource_path,
     upload,
-<<<<<<< HEAD
-    wait_on,
-=======
     wait_for,
->>>>>>> c366e420
 )
 
 __all__ = [
@@ -72,13 +63,8 @@
     "RemoteFileSystemReader",
     "Checkpointer",
     "FullCheckpointer",
-<<<<<<< HEAD
-    "NewStyleShardedCheckpointer",
-    "LegacyShardedCheckpointer",
-=======
     "TorchNewStyleShardedCheckpointer",
     "TorchLegacyShardedCheckpointer",
->>>>>>> c366e420
     "LocalShardedCheckpointer",
     "build_sharded_checkpointer",
 ]
@@ -226,11 +212,7 @@
     *,
     upload_to: Optional[str] = None,
     save_overwrite: bool = False,
-<<<<<<< HEAD
-    no_dist: bool = False,
-=======
     synchronize: bool = True,
->>>>>>> c366e420
 ):
     """
     Save a regular state dict to the file ``fname`` within ``checkpoint_dir`` using :func:`torch.save()`.
@@ -242,11 +224,7 @@
     :param state_dict: The state dict to save.
     :param upload_to: Optional, a remote "directory" to upload the file to.
     :param save_overwrite: Overwrite existing files.
-<<<<<<< HEAD
-    :param no_dist: If ``True``, don't do any distributed synchronization. Use this when only calling
-=======
     :param synchronize: If ``False``, don't do any distributed synchronization. Use this when only calling
->>>>>>> c366e420
         this function from a single rank.
 
     :raises FileExistsError: If the ``fname`` already exists within ``checkpoint_dir`` and ``save_overwrite=False``.
@@ -257,17 +235,10 @@
         target_path.unlink(missing_ok=True)
     elif target_path.is_file():
         raise FileExistsError(target_path)
-<<<<<<< HEAD
-    if not no_dist:
-        barrier()
-    target_path.parent.mkdir(exist_ok=True, parents=True)
-    if not no_dist:
-=======
     if synchronize:
         barrier()
     target_path.parent.mkdir(exist_ok=True, parents=True)
     if synchronize:
->>>>>>> c366e420
         barrier()
     torch.save(state_dict, target_path)
     if upload_to is not None:
@@ -481,8 +452,6 @@
         """
         raise NotImplementedError
 
-<<<<<<< HEAD
-=======
     def unshard_checkpoint(
         self,
         load_path: PathOrStr,
@@ -500,7 +469,6 @@
         del load_path, local_cache, load_optimizer_state, load_trainer_state, device
         raise NotImplementedError
 
->>>>>>> c366e420
     @contextmanager
     def _temporary_wd(self, dir: PathOrStr) -> Generator[Path, None, None]:
         # Make sure checkpoint directory doesn't exist unless it's okay to overwrite it.
@@ -544,11 +512,7 @@
         # replacing the temp directory with the final directory from rank 0 might not be immediately
         # realized in the file systems of the other ranks.
         # So we wait here across all ranks until that final checkpoint directory is visible.
-<<<<<<< HEAD
-        wait_on(lambda: checkpoint_dir.exists(), "Waiting for checkpoint directory", timeout=10.0)
-=======
         wait_for(lambda: checkpoint_dir.exists(), "Waiting for checkpoint directory", timeout=10.0)
->>>>>>> c366e420
 
         barrier()
 
@@ -594,11 +558,7 @@
                         model_state_dict,
                         upload_to=upload_to,
                         save_overwrite=self.cfg.save_overwrite,
-<<<<<<< HEAD
-                        no_dist=True,
-=======
                         synchronize=False,
->>>>>>> c366e420
                     )
                 del model_state_dict
                 barrier()
@@ -613,11 +573,7 @@
                         optim_state_dict,
                         upload_to=upload_to,
                         save_overwrite=self.cfg.save_overwrite,
-<<<<<<< HEAD
-                        no_dist=True,
-=======
                         synchronize=False,
->>>>>>> c366e420
                     )
                 del optim_state_dict
                 barrier()
@@ -631,11 +587,7 @@
                     trainer_state,
                     upload_to=upload_to,
                     save_overwrite=self.cfg.save_overwrite,
-<<<<<<< HEAD
-                    no_dist=True,
-=======
                     synchronize=False,
->>>>>>> c366e420
                 )
             # Save config.
             self._save_config(checkpoint_dir, upload_to=upload_to)
@@ -696,11 +648,7 @@
         return model_state, optim_state
 
 
-<<<<<<< HEAD
-class NewStyleShardedCheckpointer(Checkpointer):
-=======
 class TorchNewStyleShardedCheckpointer(Checkpointer):
->>>>>>> c366e420
     """
     A sharded :class:`Checkpointer` that uses PyTorch's new distributed checkpointing functionality.
     """
@@ -770,11 +718,7 @@
         return trainer_state
 
 
-<<<<<<< HEAD
-class LegacyShardedCheckpointer(Checkpointer):
-=======
 class TorchLegacyShardedCheckpointer(Checkpointer):
->>>>>>> c366e420
     """
     A sharded :class:`Checkpointer` that just uses `torch.save()` with extra logic for handling FSDP model
     and optim state.
@@ -846,8 +790,6 @@
         barrier()
         return state_dict
 
-<<<<<<< HEAD
-=======
     def unshard_checkpoint(
         self,
         load_path: PathOrStr,
@@ -1013,7 +955,6 @@
         else:
             return a == b
 
->>>>>>> c366e420
 
 @dataclass
 class _LocalShardedCheckpointerMetadata(BaseConfig):
@@ -1281,23 +1222,6 @@
         *,
         local_cache: Optional[PathOrStr] = None,
         load_optimizer_state: bool = True,
-<<<<<<< HEAD
-        device: Optional[torch.device] = None,
-    ) -> Tuple[Dict[str, torch.Tensor], Optional[Dict[str, Any]]]:
-        device = device or torch.device("cpu")
-        try:
-            metadata = self._load_metadata(load_path, local_cache=local_cache)
-            world_size = metadata.world_size
-        except FileNotFoundError:
-            assert isinstance(
-                load_path, Path
-            ), "Automatically detecting the world size requires the checkpoint to be local."
-            world_size = sum(1 for _ in (load_path / "train").glob("rank*.pt"))
-
-        # Gather paths model state, potentially downloading them.
-        log.info("Gathering model state dicts...")
-        model_state_paths = self._gather_state_dict_paths(load_path, "model", world_size, local_cache=local_cache)
-=======
         load_trainer_state: bool = True,
         device: Optional[torch.device] = None,
     ) -> Tuple[Dict[str, torch.Tensor], Optional[Dict[str, Any]], Optional[Dict[str, Any]]]:
@@ -1309,7 +1233,6 @@
         model_state_paths = self._gather_state_dict_paths(
             load_path, "model", metadata.world_size, local_cache=local_cache
         )
->>>>>>> c366e420
 
         # Load model state dicts one-by-one, materializing and populating the full parameters as we go.
         log.info("Materializing full parameters...")
@@ -1343,13 +1266,6 @@
             if torch.isnan(tensor).any():
                 raise ValueError(f"Parameter '{key}' contains NaNs, this is likely a bug with the unsharder")
 
-<<<<<<< HEAD
-        if not load_optimizer_state:
-            return full_model_state, None
-
-        log.info("Gathering optim state dicts...")
-        optim_state_paths = self._gather_state_dict_paths(load_path, "optim", world_size, local_cache=local_cache)
-=======
         trainer_state: Optional[Dict[str, Any]] = None
         if load_trainer_state:
             trainer_state = load_state_dict(load_path, "train/rank0.pt", local_cache=local_cache)
@@ -1361,7 +1277,6 @@
         optim_state_paths = self._gather_state_dict_paths(
             load_path, "optim", metadata.world_size, local_cache=local_cache
         )
->>>>>>> c366e420
 
         log.info("Materializing full optim state...")
         full_optim_state: Dict[str, Any] = {"state": defaultdict(dict)}
@@ -1422,11 +1337,7 @@
         for group in full_optim_state["param_groups"]:
             group["param_names"] = [n.replace("_fsdp_wrapped_module.", "") for n in group["param_names"]]
 
-<<<<<<< HEAD
-        return full_model_state, full_optim_state
-=======
         return full_model_state, full_optim_state, trainer_state
->>>>>>> c366e420
 
     def _get_state_dict_path(
         self,
@@ -1474,17 +1385,10 @@
     cfg: TrainConfig, *, name: Optional[ShardedCheckpointerType] = None
 ) -> Checkpointer:
     name = name or cfg.sharded_checkpointer
-<<<<<<< HEAD
-    if name == ShardedCheckpointerType.new_style:
-        return NewStyleShardedCheckpointer(cfg)
-    elif name == ShardedCheckpointerType.legacy:
-        return LegacyShardedCheckpointer(cfg)
-=======
     if name == ShardedCheckpointerType.torch_new:
         return TorchNewStyleShardedCheckpointer(cfg)
     elif name == ShardedCheckpointerType.torch_legacy:
         return TorchLegacyShardedCheckpointer(cfg)
->>>>>>> c366e420
     elif name == ShardedCheckpointerType.local:
         return LocalShardedCheckpointer(cfg)
     else:
