--- conflicted
+++ resolved
@@ -9,13 +9,9 @@
 from enum import Enum
 from itertools import cycle, islice
 from pathlib import Path
-<<<<<<< HEAD
 from queue import Queue
 from threading import Thread
-from typing import Any, Callable, Dict, Optional, TypeVar, Union
-=======
 from typing import Any, Callable, Dict, Optional, Union
->>>>>>> 1f51fece
 
 import boto3
 import botocore.exceptions as boto_exceptions
